--- conflicted
+++ resolved
@@ -1,18 +1,15 @@
 <?xml version="1.0" encoding="UTF-8"?>
-<<<<<<< HEAD
 
 <web-app version="3.0" xmlns="http://java.sun.com/xml/ns/javaee"
          xmlns:xsi="http://www.w3.org/2001/XMLSchema-instance"
          xsi:schemaLocation="http://java.sun.com/xml/ns/javaee http://java.sun.com/xml/ns/javaee/web-app_3_0.xsd">
 
 
-=======
-<web-app version="2.4" xmlns="http://java.sun.com/xml/ns/j2ee" xmlns:xsi="http://www.w3.org/2001/XMLSchema-instance" xsi:schemaLocation="http://java.sun.com/xml/ns/j2ee          http://java.sun.com/xml/ns/j2ee/web-app_2_4.xsd">
->>>>>>> c07162fb
     <description>
-        Stripes Examples
+      Stripes Examples
     </description>
     <display-name>Stripes Examples</display-name>
+
     <!-- ~~~~~~~~~~~~~~~~~~~~~~~~~~~~~~~~~~~~~~~~~~~~~~~~~~~~~~~~~~~~~~~~~~~ -->
     <!--              Configuration of the Stripes Filter.                   -->
     <!-- ~~~~~~~~~~~~~~~~~~~~~~~~~~~~~~~~~~~~~~~~~~~~~~~~~~~~~~~~~~~~~~~~~~~ -->
@@ -24,36 +21,33 @@
         <display-name>Stripes Filter</display-name>
         <filter-name>StripesFilter</filter-name>
         <filter-class>net.sourceforge.stripes.controller.StripesFilter</filter-class>
-<<<<<<< HEAD
         <async-supported>true</async-supported>
 
         <!-- REQUIRED init parameter for the Stripes Filter. -->
         <init-param>
             <param-name>ActionResolver.Packages</param-name>
-            <param-value>net.sourceforge.stripes.examples</param-value>
-=======
-        <!-- REQUIRED init parameter for the Stripes Filter. -->
-        <init-param>
-            <param-name>ActionResolver.Packages</param-name>
-            <param-value>net.sourceforge.stripes.examples,net.sourceforge.stripes.examples.ajax,net.sourceforge.stripes.examples.rockandroll,net.sourceforge.stripes.examples.todolist</param-value>
->>>>>>> c07162fb
+            <param-value>net.sourceforge.stripes.examples,net.sourceforge.stripes.examples.ajax,net.sourceforge.stripes.examples.rockandroll</param-value>
         </init-param>
+
         <!-- Optional init parameter for the Stripes Filter. -->
         <init-param>
             <param-name>Extension.Packages</param-name>
-            <param-value>net.sourceforge.stripes.examples.bugzooky.ext,net.sourceforge.stripes.examples.rockandroll,net.sourceforge.stripes.examples.todolist</param-value>
+            <param-value>net.sourceforge.stripes.examples.bugzooky.ext,net.sourceforge.stripes.examples.rockandroll</param-value>
         </init-param>
+
         <init-param>
             <param-name>Stripes.EncryptionKey</param-name>
             <param-value>Don't Copy/Paste Me! Make up your own encryption key and keep it secret!</param-value>
         </init-param>
     </filter>
+
     <filter-mapping>
         <filter-name>StripesFilter</filter-name>
         <url-pattern>*.jsp</url-pattern>
         <url-pattern>*.action</url-pattern>
         <dispatcher>REQUEST</dispatcher>
     </filter-mapping>
+
     <!-- ~~~~~~~~~~~~~~~~~~~~~~~~~~~~~~~~~~~~~~~~~~~~~~~~~~~~~~~~~~~~~~~~~~~ -->
     <!--         Configuration of Stripes Dynamic Mapping Filter.            -->
     <!-- ~~~~~~~~~~~~~~~~~~~~~~~~~~~~~~~~~~~~~~~~~~~~~~~~~~~~~~~~~~~~~~~~~~~ -->
@@ -67,6 +61,7 @@
         <filter-class>net.sourceforge.stripes.controller.DynamicMappingFilter</filter-class>
         <async-supported>true</async-supported>
     </filter>
+
     <filter-mapping>
         <filter-name>DMF</filter-name>
         <url-pattern>/*</url-pattern>
@@ -75,9 +70,7 @@
         <dispatcher>INCLUDE</dispatcher>
         <dispatcher>ERROR</dispatcher>
     </filter-mapping>
-<<<<<<< HEAD
 
-=======
     <security-constraint>
         <web-resource-collection>
             <web-resource-name>all</web-resource-name>
@@ -89,8 +82,7 @@
             <http-method>PUT</http-method>
             <http-method>OPTIONS</http-method>
             <http-method>TRACE</http-method>
-            <http-method>DELETE</http-method>        
+            <http-method>DELETE</http-method>
         </web-resource-collection>
     </security-constraint>
->>>>>>> c07162fb
 </web-app>