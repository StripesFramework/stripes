--- conflicted
+++ resolved
@@ -5,8 +5,7 @@
     <parent>
         <groupId>net.sourceforge.stripes</groupId>
         <artifactId>stripes-parent</artifactId>
-        <version>1.7.0_mic</version>
-        <relativePath>..</relativePath>
+        <version>1.7.0-SNAPSHOT</version>
     </parent>
     <artifactId>stripes-examples</artifactId>
     <packaging>war</packaging>
@@ -37,26 +36,16 @@
         </dependency>
 
         <dependency>
-<<<<<<< HEAD
             <groupId>org.glassfish.web</groupId>
             <artifactId>jakarta.servlet.jsp.jstl</artifactId>
-=======
-            <groupId>org.apache.taglibs</groupId>
-            <artifactId>taglibs-standard-spec</artifactId>
->>>>>>> 6265f8b1
             <scope>compile</scope>
         </dependency>
 
         <!--dependency>
-            <groupId>org.apache.taglibs</groupId>
-            <artifactId>taglibs-standard-impl</artifactId>
-            <scope>compile</scope>
-        </dependency-->
-        <dependency>
             <groupId>servlets.com</groupId>
             <artifactId>cos</artifactId>
             <scope>compile</scope>
-        </dependency>
+        </dependency-->
         <dependency>
             <groupId>com.sun.mail</groupId>
             <artifactId>jakarta.mail</artifactId>
