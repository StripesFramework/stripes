--- conflicted
+++ resolved
@@ -172,13 +172,8 @@
     /**
      * Deprecated method always returns null.
      * @param string
-<<<<<<< HEAD
-     * @return 
+     * @return
      * @throws jakarta.servlet.ServletException
-=======
-     * @return
-     * @throws javax.servlet.ServletException
->>>>>>> 6265f8b1
      */
     public Servlet getServlet(String string) throws ServletException {
         return null;
