--- conflicted
+++ resolved
@@ -14,16 +14,10 @@
  */
 package net.sourceforge.stripes.mock;
 
-<<<<<<< HEAD
+import org.apache.logging.log4j.LogManager;
+import org.apache.logging.log4j.Logger;
 import jakarta.servlet.ServletContext;
 import jakarta.servlet.http.HttpSession;
-=======
-import org.apache.logging.log4j.LogManager;
-import org.apache.logging.log4j.Logger;
-
-import javax.servlet.ServletContext;
-import javax.servlet.http.HttpSession;
->>>>>>> 6265f8b1
 import java.util.Collections;
 import java.util.Enumeration;
 import java.util.HashMap;
@@ -136,18 +130,6 @@
         return Integer.MAX_VALUE;
     }
 
-<<<<<<< HEAD
-=======
-    /**
-     * Deprecated method always returns null.
-     * @return
-     */
-    @Override
-    public javax.servlet.http.HttpSessionContext getSessionContext() {
-        return null;
-    }
->>>>>>> 6265f8b1
-
     /**
      * Returns the value of the named attribute from an internal Map.
      * @param key
@@ -160,15 +142,6 @@
         return value;
     }
 
-    /**
-     * Deprecated method. Use getAttribute() instead.
-     * @param key
-     * @return
-     */
-    @Override
-    public Object getValue(String key) {
-        return getAttribute(key);
-    }
 
     /**
      * Returns an enumeration of all the attribute names in the session.
@@ -179,14 +152,6 @@
         return Collections.enumeration(this.attributes.keySet());
     }
 
-    /**
-     * Returns a String[] of all the attribute names in session. Deprecated.
-     * @return
-     */
-    @Override
-    public String[] getValueNames() {
-        return this.attributes.keySet().toArray(new String[this.attributes.size()]);
-    }
 
     /**
      * Stores the value in session, replacing any existing value with the same
@@ -201,17 +166,6 @@
     }
 
     /**
-     * Stores the value in session, replacing any existing value with the same
-     * key.
-     * @param key
-     * @param value
-     */
-    @Override
-    public void putValue(String key, Object value) {
-        setAttribute(key, value);
-    }
-
-    /**
      * Removes any value stored in session with the key supplied.
      * @param key
      */
@@ -220,14 +174,6 @@
         this.attributes.remove(key);
     }
 
-    /**
-     * Removes any value stored in session with the key supplied.
-     * @param key
-     */
-    @Override
-    public void removeValue(String key) {
-        removeAttribute(key);
-    }
 
     /**
      * Clears the set of attributes, but has no other effect.
