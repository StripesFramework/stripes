/* Copyright 2005-2006 Tim Fennell
 *
 * Licensed under the Apache License, Version 2.0 (the "License");
 * you may not use this file except in compliance with the License.
 * You may obtain a copy of the License at
 *
 *     http://www.apache.org/licenses/LICENSE-2.0
 *
 * Unless required by applicable law or agreed to in writing, software
 * distributed under the License is distributed on an "AS IS" BASIS,
 * WITHOUT WARRANTIES OR CONDITIONS OF ANY KIND, either express or implied.
 * See the License for the specific language governing permissions and
 * limitations under the License.
 */
package net.sourceforge.stripes.mock;

<<<<<<< HEAD
import jakarta.servlet.*;
import jakarta.servlet.http.*;

import java.io.*;
import java.security.Principal;
import java.util.*;
=======
import java.io.BufferedReader;
import java.io.ByteArrayInputStream;
import java.io.IOException;
import java.io.InputStreamReader;
import java.security.Principal;
import java.util.ArrayList;
import java.util.Collection;
import java.util.Collections;
import java.util.Enumeration;
import java.util.HashMap;
import java.util.HashSet;
import java.util.List;
import java.util.Locale;
import java.util.Map;
import java.util.Objects;
import java.util.Set;

import javax.servlet.AsyncContext;
import javax.servlet.DispatcherType;
import javax.servlet.ReadListener;
import javax.servlet.ServletContext;
import javax.servlet.ServletException;
import javax.servlet.ServletInputStream;
import javax.servlet.ServletRequest;
import javax.servlet.ServletResponse;
import javax.servlet.http.Cookie;
import javax.servlet.http.HttpServletRequest;
import javax.servlet.http.HttpServletResponse;
import javax.servlet.http.HttpSession;
import javax.servlet.http.HttpUpgradeHandler;
import javax.servlet.http.Part;

import org.apache.logging.log4j.LogManager;
import org.apache.logging.log4j.Logger;
>>>>>>> 6265f8b1

/**
 * <p>
 * Mock implementation of an HttpServletRequest object. Allows for setting most values that are likely to be of interest
 * (and can always be subclassed to affect others). Of key interest and perhaps not completely obvious, the way to get
 * request parameters into an instance of MockHttpServletRequest is to fetch the parameter map using getParameterMap()
 * and use the put() and putAll() methods on it. Values must be String arrays. Examples follow:
 * </p>
 *
 * <pre>
 * MockHttpServletRequest req = new MockHttpServletRequest(&quot;/foo&quot;, &quot;/bar.action&quot;);
 * req.getParameterMap().put(&quot;param1&quot;, new String[] { &quot;value&quot; });
 * req.getParameterMap().put(&quot;param2&quot;, new String[] { &quot;value1&quot;, &quot;value2&quot; });
 * </pre>
 *
 * <p>
 * It should also be noted that unless you generate an instance of MockHttpSession (or another implementation of
 * HttpSession) and set it on the request, then your request will <i>never</i> have a session associated with it.
 * </p>
 *
 * @author Tim Fennell
 * @since Stripes 1.1.1
 */
public class MockHttpServletRequest implements HttpServletRequest {

	/**
	 * The log.
	 */
	private final Logger log = LogManager.getLogger(MockHttpServletRequest.class);

	/**
	 * The auth type.
	 */
	private String authType;

	/**
	 * The cookies.
	 */
	private Cookie[] cookies;

	/**
	 * The headers.
	 */
	private final Map<String, Object> headers = new HashMap<>();

	/**
	 * The attributes.
	 */
	private final Map<String, Object> attributes = new HashMap<>();

	/**
	 * The parameters.
	 */
	private final Map<String, String[]> parameters = new HashMap<>();

	/**
	 * The method.
	 */
	private String method = "POST";

	/**
	 * The session.
	 */
	private HttpSession session;

	/**
	 * The chacarcter encoding.
	 */
	private String chacarcterEncoding = "UTF-8";

	/**
	 * The locales.
	 */
	private final List<Locale> locales = new ArrayList<>();

	/**
	 * The user principal.
	 */
	private Principal userPrincipal;

	/**
	 * The roles.
	 */
	private Set<String> roles = new HashSet<>();

	/**
	 * The forward url.
	 */
	private String forwardUrl;

	/**
	 * The included urls.
	 */
	private final List<String> includedUrls = new ArrayList<>();

	/**
	 * The request body.
	 */
	private byte[] requestBody = new byte[0];

	/**
	 * The protocol.
	 */
	// All the bits of the URL
	private String protocol = "https";

	/**
	 * The server name.
	 */
	private String serverName = "localhost";

	/**
	 * The server port.
	 */
	private int serverPort = 8080;

	/**
	 * The context path.
	 */
	private String contextPath = "";

	/**
	 * The servlet path.
	 */
	private String servletPath = "";

	/**
	 * The path info.
	 */
	private String pathInfo = "";

	/**
	 * The query string.
	 */
	private String queryString = "";

	/**
	 * The async context.
	 */
	private MockAsyncContext asyncContext = null;

	/**
	 * The servlet context.
	 */
	private ServletContext servletContext = null;

	/**
	 * Minimal constructor that makes sense. Requires a context path (should be the same as the name of the servlet
	 * context, prepended with a '/') and a servlet path. E.g. new MockHttpServletRequest("/myapp",
	 * "/actionType/foo.action").
	 *
	 * @param contextPath the context path
	 * @param servletPath the servlet path
	 */
	public MockHttpServletRequest(final String contextPath, final String servletPath) {
		this.contextPath = contextPath;
		this.servletPath = servletPath;
	}

	/**
	 * Sets the auth type that will be reported by this request.
	 */
	public void setAuthType(final String authType) {
		this.authType = authType;
	}

	/**
	 * Gets the auth type being used by this request.
	 */
	@Override
	public String getAuthType() {
		return this.authType;
	}

	/**
	 * Sets the array of cookies that will be available from the request.
	 */
	public void setCookies(final Cookie[] cookies) {
		this.cookies = cookies;
	}

	/**
	 * Returns any cookies that are set on the request.
	 */
	@Override
	public Cookie[] getCookies() {
		return this.cookies;
	}

	/**
	 * Allows headers to be set on the request. These will be returned by the various getXxHeader() methods. If the header
	 * is a date header it should be set with a Long. If the header is an Int header it should be set with an Integer.
	 *
	 * @param name  the name
	 * @param value the value
	 */
	public void addHeader(final String name, final Object value) {
		this.headers.put(name.toLowerCase(), value);
	}

	/**
	 * Gets the named header as a long. Must have been set as a long with addHeader().
	 */
	@Override
	public long getDateHeader(final String name) {
		return (Long) this.headers.get(name);
	}

	/**
	 * Returns any header as a String if it exists.
	 */
	@Override
	public String getHeader(String name) {
		if (name != null) {
			name = name.toLowerCase();
		}
		final Object header = this.headers.get(name);
		if (header != null) {
			return header.toString();
		} else {
			return null;
		}
	}

	/**
	 * Returns an enumeration with single value of the named header, or an empty enum if no value.
	 */
	@Override
	public Enumeration<String> getHeaders(final String name) {
		final String header = getHeader(name);
		final Collection<String> values = new ArrayList<>();
		if (header != null) {
			values.add(header);
		}
		return Collections.enumeration(values);
	}

	/**
	 * Returns an enumeration containing all the names of headers supplied.
	 */
	@Override
	public Enumeration<String> getHeaderNames() {
		return Collections.enumeration(this.headers.keySet());
	}

	/**
	 * Gets the named header as an int. Must have been set as an Integer with addHeader().
	 */
	@Override
	public int getIntHeader(final String name) {
		String headerValue = getHeader(name);
		if (headerValue == null) {
			return -1;
		}
		return Integer.parseInt(headerValue);
	}

	/**
	 * Sets the method used by the request. Defaults to POST.
	 */
	public void setMethod(final String method) {
		this.method = method;
	}

	/**
	 * Gets the method used by the request. Defaults to POST.
	 */
	@Override
	public String getMethod() {
		return this.method;
	}

	/**
	 * Sets the path info. Defaults to the empty string.
	 */
	public void setPathInfo(final String pathInfo) {
		this.pathInfo = pathInfo;
	}

	/**
	 * Returns the path info. Defaults to the empty string.
	 */
	@Override
	public String getPathInfo() {
		return this.pathInfo;
	}

	/**
	 * Always returns the same as getPathInfo().
	 */
	@Override
	public String getPathTranslated() {
		return getPathInfo();
	}

	/**
	 * Sets the context path. Defaults to the empty string.
	 */
	public void setContextPath(final String contextPath) {
		this.contextPath = contextPath;
	}

	/**
	 * Returns the context path. Defaults to the empty string.
	 */
	@Override
	public String getContextPath() {
		return this.contextPath;
	}

	/**
	 * Sets the query string set on the request; this value is not parsed for anything.
	 */
	public void setQueryString(final String queryString) {
		this.queryString = queryString;
	}

	/**
	 * Returns the query string set on the request.
	 */
	@Override
	public String getQueryString() {
		return this.queryString;
	}

	/**
	 * Returns the name from the user principal if one exists, otherwise null.
	 */
	@Override
	public String getRemoteUser() {
		final Principal p = getUserPrincipal();
		return p == null ? null : p.getName();
	}

	/**
	 * Sets the set of roles that the user is deemed to be in for the request.
	 */
	public void setRoles(final Set<String> roles) {
		this.roles = roles;
	}

	/**
	 * Returns true if the set of roles contains the role specified, false otherwise.
	 */
	@Override
	public boolean isUserInRole(final String role) {
		return this.roles.contains(role);
	}

	/**
	 * Sets the Principal for the current request.
	 */
	public void setUserPrincipal(final Principal userPrincipal) {
		this.userPrincipal = userPrincipal;
	}

	/**
	 * Returns the Principal if one is set on the request.
	 */
	@Override
	public Principal getUserPrincipal() {
		return this.userPrincipal;
	}

	/**
	 * Returns the ID of the session if one is attached to this request. Otherwise null.
	 */
	@Override
	public String getRequestedSessionId() {
		if (this.session == null) {
			return null;
		}
		return this.session.getId();
	}

	/**
	 * Returns the request URI as defined by the servlet spec.
	 * <p>
	 * FIX RRK missing servlet path.
	 **/

	@Override
	public String getRequestURI() {
		return concatURI(concatURI(this.contextPath, this.servletPath), this.pathInfo);
	}

	/**
	 * Returns (an attempt at) a reconstructed URL based on it's constituent parts.
	 */
	@Override
	public StringBuffer getRequestURL() {
		return new StringBuffer().append(this.protocol).append("://").append(this.serverName).append(":")
				.append(this.serverPort)
				.append(this.contextPath).append(this.servletPath).append(this.pathInfo);
	}

	/**
	 * Gets the part of the path which matched the servlet.
	 */
	@Override
	public String getServletPath() {
		return this.servletPath;
	}

	/**
	 * Gets the session object attached to this request.
	 */
	@Override
	public HttpSession getSession(final boolean b) {
		return this.session;
	}

	/**
	 * Gets the session object attached to this request.
	 */
	@Override
	public HttpSession getSession() {
		return this.session;
	}

	/**
	 * Allows a session to be associated with the request.
	 */
	public void setSession(final HttpSession session) {
		this.session = session;
	}

	/**
	 * Always returns true.
	 */
	@Override
	public boolean isRequestedSessionIdValid() {
		return true;
	}

	/**
	 * Always returns true.
	 */
	@Override
	public boolean isRequestedSessionIdFromCookie() {
		return true;
	}

	/**
	 * Always returns false.
	 */
	@Override
	public boolean isRequestedSessionIdFromURL() {
		return false;
	}

	/**
	 * Always returns false.
	 */
	@Override
	public boolean isRequestedSessionIdFromUrl() {
		return false;
	}

	/**
	 * Gets the named request attribute from an internal Map.
	 * @param key
	 * @return
	 */
	@Override
	public Object getAttribute(String key) {
		Object ret = attributes.get(key);
		if (log.isDebugEnabled() == true) {
			log.debug("MockupHttpServletRequest.getAttribute(" + key + ") => " + Objects.toString(ret, ""));
		}
		return ret;
	}


	/**
	 * Gets an enumeration of all request attribute names.
	 */
	@Override
	public Enumeration getAttributeNames() {
		return Collections.enumeration(this.attributes.keySet());
	}

	/**
	 * Gets the character encoding, defaults to UTF-8.
	 */
	@Override
	public String getCharacterEncoding() {
		return this.chacarcterEncoding;
	}

	/**
	 * Sets the character encoding that will be returned by getCharacterEncoding().
	 */
	@Override
	public void setCharacterEncoding(final String encoding) {
		this.chacarcterEncoding = encoding;
	}

	@Override
	public int getContentLength() {
		if (requestBody != null) {
			return requestBody.length;
		}
		return -1;
	}

	@Override
	public String getContentType() {
		return getHeader("content-type");
	}

	/**
	 * Always returns null.
	 * @return
	 * @throws java.io.IOException
	 */
	@Override
	public ServletInputStream getInputStream() throws IOException {
		if (requestBody == null) {
			return null;
		}
		final ByteArrayInputStream bis = new ByteArrayInputStream(requestBody);
		return new ServletInputStream() {

			@Override
			public int read() throws IOException {
				return bis.read();
			}

			@Override
			public void close() throws IOException {
				bis.close();
			}

			@Override
			public boolean isFinished() {
				return bis.available() == 0;
			}

			@Override
			public boolean isReady() {
				return true;
			}

			@Override
			public void setReadListener(ReadListener readListener) {

			}

		};

	}

	/**
	 * Gets the first value of the named parameter or null if a value does not exist.
	 */
	@Override
	public String getParameter(final String name) {
		final String[] values = getParameterValues(name);
		if (values != null && values.length > 0) {
			return values[0];
		}

		return null;
	}

	/**
	 * Gets an enumeration containing all the parameter names present.
	 */
	@Override
	public Enumeration getParameterNames() {
		return Collections.enumeration(this.parameters.keySet());
	}

	/**
	 * Returns an array of all values for a parameter, or null if the parameter does not exist.
	 */
	@Override
	public String[] getParameterValues(final String name) {
		return this.parameters.get(name);
	}

	/**
	 * Provides access to the parameter map. Note that this returns a reference to the live, modifiable parameter map. As
	 * a result it can be used to insert parameters when constructing the request.
	 */
	@Override
	public Map<String, String[]> getParameterMap() {
		return this.parameters;
	}

	/**
	 * Sets the protocol for the request. Defaults to "https".
	 */
	public void setProtocol(final String protocol) {
		this.protocol = protocol;
	}

	/**
	 * Gets the protocol for the request. Defaults to "https".
	 */
	@Override
	public String getProtocol() {
		return this.protocol;
	}

	/**
	 * Always returns the same as getProtocol.
	 */
	@Override
	public String getScheme() {
		return getProtocol();
	}

	/**
	 * Sets the server name. Defaults to "localhost".
	 */
	public void setServerName(final String serverName) {
		this.serverName = serverName;
	}

	/**
	 * Gets the server name. Defaults to "localhost".
	 */
	@Override
	public String getServerName() {
		return this.serverName;
	}

	/**
	 * Sets the server port. Defaults to 8080.
	 */
	public void setServerPort(final int serverPort) {
		this.serverPort = serverPort;
	}

	/**
	 * Returns the server port. Defaults to 8080.
	 */
	@Override
	public int getServerPort() {
		return this.serverPort;
	}

	@Override
	public BufferedReader getReader() throws IOException {
		return new BufferedReader(new InputStreamReader(getInputStream(), "UTF-8"));
	}

	/**
	 * Aways returns "127.0.0.1".
	 */
	@Override
	public String getRemoteAddr() {
		return "127.0.0.1";
	}

	/**
	 * Always returns "localhost".
	 */
	@Override
	public String getRemoteHost() {
		return "localhost";
	}

	/**
	 * Sets the supplied value for the named request attribute.
	 * @param name
	 * @param value
	 */
	@Override
	public void setAttribute(String name, Object value) {
		attributes.put(name, value);
		if (log.isDebugEnabled() == true) {
			log.debug("MockupHttpServletRequest.setAttribute(" + name + ", " + Objects.toString(value, "") + ")");
		}
	}

	/**
	 * Gets the request body
	 */
	public byte[] getRequestBody() {
		return requestBody;
	}

	/**
	 * Sets the body of the request
	 *
	 * @param requestBody
	 */
	public void setRequestBody(String requestBody) {
		if (requestBody != null) {
			this.requestBody = requestBody.getBytes();
		}
	}

	/**
	 * Sets the body of the request
	 *
	 * @param requestBody
	 */
	public void setRequestBody(byte[] requestBody) {
		this.requestBody = requestBody;
	}

	/**
	 * Removes any value for the named request attribute.
	 * @param name
	 */
	@Override
	public void removeAttribute(String name) {
		attributes.remove(name);
		if (log.isDebugEnabled() == true) {
			log.debug("MockupHttpServletRequest.removeAttribute(" + name + ")");
		}
	}

	/**
	 * Adds a Locale to the set of requested locales.
	 *
	 * @param locale the locale
	 */
	public void addLocale(final Locale locale) {
		this.locales.add(locale);
	}

	/**
	 * Returns the preferred locale. Defaults to the system locale.
	 */
	@Override
	public Locale getLocale() {
		return getLocales().nextElement();
	}

	/**
	 * Returns an enumeration of requested locales. Defaults to the system locale.
	 */
	@Override
	public Enumeration<Locale> getLocales() {
		if (this.locales.size() == 0) {
			this.locales.add(Locale.getDefault());
		}

		return Collections.enumeration(this.locales);
	}

	/**
	 * Returns true if the protocol is set to https (default), false otherwise.
	 */
	@Override
	public boolean isSecure() {
		return this.protocol.equalsIgnoreCase("https");
	}

	/**
	 * Returns an instance of MockRequestDispatcher that just records what URLs are forwarded to or included. The results
	 * can be examined later by calling getForwardUrl() and getIncludedUrls().
	 */
	@Override
	public MockRequestDispatcher getRequestDispatcher(final String url) {
		return new MockRequestDispatcher(url);
	}

	/**
	 * Always returns the path passed in without any alteration.
	 */
	@Override
	public String getRealPath(final String path) {
		return path;
	}

	/**
	 * Always returns 1088 (and yes, that was picked arbitrarily).
	 */
	public int getRemotePort() {
		return 1088;
	}

	/**
	 * Always returns the same value as getServerName().
	 */
	public String getLocalName() {
		return getServerName();
	}

	/**
	 * Always returns 127.0.0.1).
	 */
	public String getLocalAddr() {
		return "127.0.0.1";
	}

	/**
	 * Always returns the same value as getServerPort().
	 */
	public int getLocalPort() {
		return getServerPort();
	}

	/**
	 * Used by the request dispatcher to set the forward URL when a forward is invoked.
	 */
	void setForwardUrl(final String url) {
		this.forwardUrl = url;
	}

	/**
	 * Gets the URL that was forwarded to, if a forward was processed. Null otherwise.
	 */
	public String getForwardUrl() {
		return this.forwardUrl;
	}

	/**
	 * Used by the request dispatcher to record that a URL was included.
	 *
	 * @param url the url
	 */
	void addIncludedUrl(final String url) {
		this.includedUrls.add(url);
	}

	/**
	 * Gets the list (potentially empty) or URLs that were included during the request.
	 */
	public List<String> getIncludedUrls() {
		return this.includedUrls;
	}

	@Override
	public String changeSessionId() {
		return null;
	}

	@Override
	public boolean authenticate(HttpServletResponse response) throws IOException, ServletException {
		return false;
	}

	@Override
	public void login(String username, String password) throws ServletException {

	}

	@Override
	public void logout() throws ServletException {

	}

	@Override
	public Collection<Part> getParts() throws IOException, ServletException {
		return null;
	}

	@Override
	public Part getPart(String name) throws IOException, ServletException {
		return null;
	}

	@Override
	public <T extends HttpUpgradeHandler> T upgrade(Class<T> handlerClass) throws IOException, ServletException {
		return null;
	}

	@Override
	public long getContentLengthLong() {
		return 0;
	}

	@Override
	public ServletContext getServletContext() {
		return servletContext;
	}

	public void setServletContext(ServletContext servletContext) {
		this.servletContext = servletContext;
	}

	/**
	 *
	 * @return
	 * @throws IllegalStateException
	 */
	@Override
	public AsyncContext startAsync() throws IllegalStateException {
		throw new UnsupportedOperationException("use request,response variant");
	}

	/**
	 *
	 * @param servletRequest
	 * @param servletResponse
	 * @return
	 * @throws IllegalStateException
	 */
	@Override
	public AsyncContext startAsync(ServletRequest servletRequest, ServletResponse servletResponse) throws IllegalStateException {
		if (asyncContext == null) {
			asyncContext = new MockAsyncContext(servletRequest, servletResponse);
		} else if (asyncContext.isCompleted()) {
			throw new IllegalStateException("Async Context already completed");
		}
		return asyncContext;
	}

    /**
     *
     * @return
     */
<<<<<<< HEAD
    public DispatcherType getDispatcherType() {
        return null;
    }

    @Override
    public String getRequestId() {
        return null;
    }

    @Override
    public String getProtocolRequestId() {
        return null;
    }

    @Override
    public ServletConnection getServletConnection() {
        return null;
    }
=======
	public boolean isAsyncStarted() {
		return asyncContext != null;
	}

	@Override
	public boolean isAsyncSupported() {
		return true;
	}

	@Override
	public AsyncContext getAsyncContext() {
		return asyncContext;
	}

	public MockAsyncContext getMockAsyncContext() {
		return asyncContext;
	}

	@Override
	public DispatcherType getDispatcherType() {
		return null;
	}

	public void setServletPath(String servletPath) {
		this.servletPath = servletPath;
	}

	private String concatURI(String f, String s) {
		if (s == null || s.length() == 0) {
			return f;
		}
		boolean fe = f.endsWith("/");
		boolean ss = s.startsWith("/");
		if (fe == true && ss == true) {
			return f + s.substring(1);
		}
		if (fe == false && ss == false) {
			return f + "/" + s;
		}
		return f + s;
	}
>>>>>>> 6265f8b1
}
<|MERGE_RESOLUTION|>--- conflicted
+++ resolved
@@ -1,1031 +1,981 @@
-/* Copyright 2005-2006 Tim Fennell
- *
- * Licensed under the Apache License, Version 2.0 (the "License");
- * you may not use this file except in compliance with the License.
- * You may obtain a copy of the License at
- *
- *     http://www.apache.org/licenses/LICENSE-2.0
- *
- * Unless required by applicable law or agreed to in writing, software
- * distributed under the License is distributed on an "AS IS" BASIS,
- * WITHOUT WARRANTIES OR CONDITIONS OF ANY KIND, either express or implied.
- * See the License for the specific language governing permissions and
- * limitations under the License.
- */
-package net.sourceforge.stripes.mock;
-
-<<<<<<< HEAD
-import jakarta.servlet.*;
-import jakarta.servlet.http.*;
-
-import java.io.*;
-import java.security.Principal;
-import java.util.*;
-=======
-import java.io.BufferedReader;
-import java.io.ByteArrayInputStream;
-import java.io.IOException;
-import java.io.InputStreamReader;
-import java.security.Principal;
-import java.util.ArrayList;
-import java.util.Collection;
-import java.util.Collections;
-import java.util.Enumeration;
-import java.util.HashMap;
-import java.util.HashSet;
-import java.util.List;
-import java.util.Locale;
-import java.util.Map;
-import java.util.Objects;
-import java.util.Set;
-
-import javax.servlet.AsyncContext;
-import javax.servlet.DispatcherType;
-import javax.servlet.ReadListener;
-import javax.servlet.ServletContext;
-import javax.servlet.ServletException;
-import javax.servlet.ServletInputStream;
-import javax.servlet.ServletRequest;
-import javax.servlet.ServletResponse;
-import javax.servlet.http.Cookie;
-import javax.servlet.http.HttpServletRequest;
-import javax.servlet.http.HttpServletResponse;
-import javax.servlet.http.HttpSession;
-import javax.servlet.http.HttpUpgradeHandler;
-import javax.servlet.http.Part;
-
-import org.apache.logging.log4j.LogManager;
-import org.apache.logging.log4j.Logger;
->>>>>>> 6265f8b1
-
-/**
- * <p>
- * Mock implementation of an HttpServletRequest object. Allows for setting most values that are likely to be of interest
- * (and can always be subclassed to affect others). Of key interest and perhaps not completely obvious, the way to get
- * request parameters into an instance of MockHttpServletRequest is to fetch the parameter map using getParameterMap()
- * and use the put() and putAll() methods on it. Values must be String arrays. Examples follow:
- * </p>
- *
- * <pre>
- * MockHttpServletRequest req = new MockHttpServletRequest(&quot;/foo&quot;, &quot;/bar.action&quot;);
- * req.getParameterMap().put(&quot;param1&quot;, new String[] { &quot;value&quot; });
- * req.getParameterMap().put(&quot;param2&quot;, new String[] { &quot;value1&quot;, &quot;value2&quot; });
- * </pre>
- *
- * <p>
- * It should also be noted that unless you generate an instance of MockHttpSession (or another implementation of
- * HttpSession) and set it on the request, then your request will <i>never</i> have a session associated with it.
- * </p>
- *
- * @author Tim Fennell
- * @since Stripes 1.1.1
- */
-public class MockHttpServletRequest implements HttpServletRequest {
-
-	/**
-	 * The log.
-	 */
-	private final Logger log = LogManager.getLogger(MockHttpServletRequest.class);
-
-	/**
-	 * The auth type.
-	 */
-	private String authType;
-
-	/**
-	 * The cookies.
-	 */
-	private Cookie[] cookies;
-
-	/**
-	 * The headers.
-	 */
-	private final Map<String, Object> headers = new HashMap<>();
-
-	/**
-	 * The attributes.
-	 */
-	private final Map<String, Object> attributes = new HashMap<>();
-
-	/**
-	 * The parameters.
-	 */
-	private final Map<String, String[]> parameters = new HashMap<>();
-
-	/**
-	 * The method.
-	 */
-	private String method = "POST";
-
-	/**
-	 * The session.
-	 */
-	private HttpSession session;
-
-	/**
-	 * The chacarcter encoding.
-	 */
-	private String chacarcterEncoding = "UTF-8";
-
-	/**
-	 * The locales.
-	 */
-	private final List<Locale> locales = new ArrayList<>();
-
-	/**
-	 * The user principal.
-	 */
-	private Principal userPrincipal;
-
-	/**
-	 * The roles.
-	 */
-	private Set<String> roles = new HashSet<>();
-
-	/**
-	 * The forward url.
-	 */
-	private String forwardUrl;
-
-	/**
-	 * The included urls.
-	 */
-	private final List<String> includedUrls = new ArrayList<>();
-
-	/**
-	 * The request body.
-	 */
-	private byte[] requestBody = new byte[0];
-
-	/**
-	 * The protocol.
-	 */
-	// All the bits of the URL
-	private String protocol = "https";
-
-	/**
-	 * The server name.
-	 */
-	private String serverName = "localhost";
-
-	/**
-	 * The server port.
-	 */
-	private int serverPort = 8080;
-
-	/**
-	 * The context path.
-	 */
-	private String contextPath = "";
-
-	/**
-	 * The servlet path.
-	 */
-	private String servletPath = "";
-
-	/**
-	 * The path info.
-	 */
-	private String pathInfo = "";
-
-	/**
-	 * The query string.
-	 */
-	private String queryString = "";
-
-	/**
-	 * The async context.
-	 */
-	private MockAsyncContext asyncContext = null;
-
-	/**
-	 * The servlet context.
-	 */
-	private ServletContext servletContext = null;
-
-	/**
-	 * Minimal constructor that makes sense. Requires a context path (should be the same as the name of the servlet
-	 * context, prepended with a '/') and a servlet path. E.g. new MockHttpServletRequest("/myapp",
-	 * "/actionType/foo.action").
-	 *
-	 * @param contextPath the context path
-	 * @param servletPath the servlet path
-	 */
-	public MockHttpServletRequest(final String contextPath, final String servletPath) {
-		this.contextPath = contextPath;
-		this.servletPath = servletPath;
-	}
-
-	/**
-	 * Sets the auth type that will be reported by this request.
-	 */
-	public void setAuthType(final String authType) {
-		this.authType = authType;
-	}
-
-	/**
-	 * Gets the auth type being used by this request.
-	 */
-	@Override
-	public String getAuthType() {
-		return this.authType;
-	}
-
-	/**
-	 * Sets the array of cookies that will be available from the request.
-	 */
-	public void setCookies(final Cookie[] cookies) {
-		this.cookies = cookies;
-	}
-
-	/**
-	 * Returns any cookies that are set on the request.
-	 */
-	@Override
-	public Cookie[] getCookies() {
-		return this.cookies;
-	}
-
-	/**
-	 * Allows headers to be set on the request. These will be returned by the various getXxHeader() methods. If the header
-	 * is a date header it should be set with a Long. If the header is an Int header it should be set with an Integer.
-	 *
-	 * @param name  the name
-	 * @param value the value
-	 */
-	public void addHeader(final String name, final Object value) {
-		this.headers.put(name.toLowerCase(), value);
-	}
-
-	/**
-	 * Gets the named header as a long. Must have been set as a long with addHeader().
-	 */
-	@Override
-	public long getDateHeader(final String name) {
-		return (Long) this.headers.get(name);
-	}
-
-	/**
-	 * Returns any header as a String if it exists.
-	 */
-	@Override
-	public String getHeader(String name) {
-		if (name != null) {
-			name = name.toLowerCase();
-		}
-		final Object header = this.headers.get(name);
-		if (header != null) {
-			return header.toString();
-		} else {
-			return null;
-		}
-	}
-
-	/**
-	 * Returns an enumeration with single value of the named header, or an empty enum if no value.
-	 */
-	@Override
-	public Enumeration<String> getHeaders(final String name) {
-		final String header = getHeader(name);
-		final Collection<String> values = new ArrayList<>();
-		if (header != null) {
-			values.add(header);
-		}
-		return Collections.enumeration(values);
-	}
-
-	/**
-	 * Returns an enumeration containing all the names of headers supplied.
-	 */
-	@Override
-	public Enumeration<String> getHeaderNames() {
-		return Collections.enumeration(this.headers.keySet());
-	}
-
-	/**
-	 * Gets the named header as an int. Must have been set as an Integer with addHeader().
-	 */
-	@Override
-	public int getIntHeader(final String name) {
-		String headerValue = getHeader(name);
-		if (headerValue == null) {
-			return -1;
-		}
-		return Integer.parseInt(headerValue);
-	}
-
-	/**
-	 * Sets the method used by the request. Defaults to POST.
-	 */
-	public void setMethod(final String method) {
-		this.method = method;
-	}
-
-	/**
-	 * Gets the method used by the request. Defaults to POST.
-	 */
-	@Override
-	public String getMethod() {
-		return this.method;
-	}
-
-	/**
-	 * Sets the path info. Defaults to the empty string.
-	 */
-	public void setPathInfo(final String pathInfo) {
-		this.pathInfo = pathInfo;
-	}
-
-	/**
-	 * Returns the path info. Defaults to the empty string.
-	 */
-	@Override
-	public String getPathInfo() {
-		return this.pathInfo;
-	}
-
-	/**
-	 * Always returns the same as getPathInfo().
-	 */
-	@Override
-	public String getPathTranslated() {
-		return getPathInfo();
-	}
-
-	/**
-	 * Sets the context path. Defaults to the empty string.
-	 */
-	public void setContextPath(final String contextPath) {
-		this.contextPath = contextPath;
-	}
-
-	/**
-	 * Returns the context path. Defaults to the empty string.
-	 */
-	@Override
-	public String getContextPath() {
-		return this.contextPath;
-	}
-
-	/**
-	 * Sets the query string set on the request; this value is not parsed for anything.
-	 */
-	public void setQueryString(final String queryString) {
-		this.queryString = queryString;
-	}
-
-	/**
-	 * Returns the query string set on the request.
-	 */
-	@Override
-	public String getQueryString() {
-		return this.queryString;
-	}
-
-	/**
-	 * Returns the name from the user principal if one exists, otherwise null.
-	 */
-	@Override
-	public String getRemoteUser() {
-		final Principal p = getUserPrincipal();
-		return p == null ? null : p.getName();
-	}
-
-	/**
-	 * Sets the set of roles that the user is deemed to be in for the request.
-	 */
-	public void setRoles(final Set<String> roles) {
-		this.roles = roles;
-	}
-
-	/**
-	 * Returns true if the set of roles contains the role specified, false otherwise.
-	 */
-	@Override
-	public boolean isUserInRole(final String role) {
-		return this.roles.contains(role);
-	}
-
-	/**
-	 * Sets the Principal for the current request.
-	 */
-	public void setUserPrincipal(final Principal userPrincipal) {
-		this.userPrincipal = userPrincipal;
-	}
-
-	/**
-	 * Returns the Principal if one is set on the request.
-	 */
-	@Override
-	public Principal getUserPrincipal() {
-		return this.userPrincipal;
-	}
-
-	/**
-	 * Returns the ID of the session if one is attached to this request. Otherwise null.
-	 */
-	@Override
-	public String getRequestedSessionId() {
-		if (this.session == null) {
-			return null;
-		}
-		return this.session.getId();
-	}
-
-	/**
-	 * Returns the request URI as defined by the servlet spec.
-	 * <p>
-	 * FIX RRK missing servlet path.
-	 **/
-
-	@Override
-	public String getRequestURI() {
-		return concatURI(concatURI(this.contextPath, this.servletPath), this.pathInfo);
-	}
-
-	/**
-	 * Returns (an attempt at) a reconstructed URL based on it's constituent parts.
-	 */
-	@Override
-	public StringBuffer getRequestURL() {
-		return new StringBuffer().append(this.protocol).append("://").append(this.serverName).append(":")
-				.append(this.serverPort)
-				.append(this.contextPath).append(this.servletPath).append(this.pathInfo);
-	}
-
-	/**
-	 * Gets the part of the path which matched the servlet.
-	 */
-	@Override
-	public String getServletPath() {
-		return this.servletPath;
-	}
-
-	/**
-	 * Gets the session object attached to this request.
-	 */
-	@Override
-	public HttpSession getSession(final boolean b) {
-		return this.session;
-	}
-
-	/**
-	 * Gets the session object attached to this request.
-	 */
-	@Override
-	public HttpSession getSession() {
-		return this.session;
-	}
-
-	/**
-	 * Allows a session to be associated with the request.
-	 */
-	public void setSession(final HttpSession session) {
-		this.session = session;
-	}
-
-	/**
-	 * Always returns true.
-	 */
-	@Override
-	public boolean isRequestedSessionIdValid() {
-		return true;
-	}
-
-	/**
-	 * Always returns true.
-	 */
-	@Override
-	public boolean isRequestedSessionIdFromCookie() {
-		return true;
-	}
-
-	/**
-	 * Always returns false.
-	 */
-	@Override
-	public boolean isRequestedSessionIdFromURL() {
-		return false;
-	}
-
-	/**
-	 * Always returns false.
-	 */
-	@Override
-	public boolean isRequestedSessionIdFromUrl() {
-		return false;
-	}
-
-	/**
-	 * Gets the named request attribute from an internal Map.
-	 * @param key
-	 * @return
-	 */
-	@Override
-	public Object getAttribute(String key) {
-		Object ret = attributes.get(key);
-		if (log.isDebugEnabled() == true) {
-			log.debug("MockupHttpServletRequest.getAttribute(" + key + ") => " + Objects.toString(ret, ""));
-		}
-		return ret;
-	}
-
-
-	/**
-	 * Gets an enumeration of all request attribute names.
-	 */
-	@Override
-	public Enumeration getAttributeNames() {
-		return Collections.enumeration(this.attributes.keySet());
-	}
-
-	/**
-	 * Gets the character encoding, defaults to UTF-8.
-	 */
-	@Override
-	public String getCharacterEncoding() {
-		return this.chacarcterEncoding;
-	}
-
-	/**
-	 * Sets the character encoding that will be returned by getCharacterEncoding().
-	 */
-	@Override
-	public void setCharacterEncoding(final String encoding) {
-		this.chacarcterEncoding = encoding;
-	}
-
-	@Override
-	public int getContentLength() {
-		if (requestBody != null) {
-			return requestBody.length;
-		}
-		return -1;
-	}
-
-	@Override
-	public String getContentType() {
-		return getHeader("content-type");
-	}
-
-	/**
-	 * Always returns null.
-	 * @return
-	 * @throws java.io.IOException
-	 */
-	@Override
-	public ServletInputStream getInputStream() throws IOException {
-		if (requestBody == null) {
-			return null;
-		}
-		final ByteArrayInputStream bis = new ByteArrayInputStream(requestBody);
-		return new ServletInputStream() {
-
-			@Override
-			public int read() throws IOException {
-				return bis.read();
-			}
-
-			@Override
-			public void close() throws IOException {
-				bis.close();
-			}
-
-			@Override
-			public boolean isFinished() {
-				return bis.available() == 0;
-			}
-
-			@Override
-			public boolean isReady() {
-				return true;
-			}
-
-			@Override
-			public void setReadListener(ReadListener readListener) {
-
-			}
-
-		};
-
-	}
-
-	/**
-	 * Gets the first value of the named parameter or null if a value does not exist.
-	 */
-	@Override
-	public String getParameter(final String name) {
-		final String[] values = getParameterValues(name);
-		if (values != null && values.length > 0) {
-			return values[0];
-		}
-
-		return null;
-	}
-
-	/**
-	 * Gets an enumeration containing all the parameter names present.
-	 */
-	@Override
-	public Enumeration getParameterNames() {
-		return Collections.enumeration(this.parameters.keySet());
-	}
-
-	/**
-	 * Returns an array of all values for a parameter, or null if the parameter does not exist.
-	 */
-	@Override
-	public String[] getParameterValues(final String name) {
-		return this.parameters.get(name);
-	}
-
-	/**
-	 * Provides access to the parameter map. Note that this returns a reference to the live, modifiable parameter map. As
-	 * a result it can be used to insert parameters when constructing the request.
-	 */
-	@Override
-	public Map<String, String[]> getParameterMap() {
-		return this.parameters;
-	}
-
-	/**
-	 * Sets the protocol for the request. Defaults to "https".
-	 */
-	public void setProtocol(final String protocol) {
-		this.protocol = protocol;
-	}
-
-	/**
-	 * Gets the protocol for the request. Defaults to "https".
-	 */
-	@Override
-	public String getProtocol() {
-		return this.protocol;
-	}
-
-	/**
-	 * Always returns the same as getProtocol.
-	 */
-	@Override
-	public String getScheme() {
-		return getProtocol();
-	}
-
-	/**
-	 * Sets the server name. Defaults to "localhost".
-	 */
-	public void setServerName(final String serverName) {
-		this.serverName = serverName;
-	}
-
-	/**
-	 * Gets the server name. Defaults to "localhost".
-	 */
-	@Override
-	public String getServerName() {
-		return this.serverName;
-	}
-
-	/**
-	 * Sets the server port. Defaults to 8080.
-	 */
-	public void setServerPort(final int serverPort) {
-		this.serverPort = serverPort;
-	}
-
-	/**
-	 * Returns the server port. Defaults to 8080.
-	 */
-	@Override
-	public int getServerPort() {
-		return this.serverPort;
-	}
-
-	@Override
-	public BufferedReader getReader() throws IOException {
-		return new BufferedReader(new InputStreamReader(getInputStream(), "UTF-8"));
-	}
-
-	/**
-	 * Aways returns "127.0.0.1".
-	 */
-	@Override
-	public String getRemoteAddr() {
-		return "127.0.0.1";
-	}
-
-	/**
-	 * Always returns "localhost".
-	 */
-	@Override
-	public String getRemoteHost() {
-		return "localhost";
-	}
-
-	/**
-	 * Sets the supplied value for the named request attribute.
-	 * @param name
-	 * @param value
-	 */
-	@Override
-	public void setAttribute(String name, Object value) {
-		attributes.put(name, value);
-		if (log.isDebugEnabled() == true) {
-			log.debug("MockupHttpServletRequest.setAttribute(" + name + ", " + Objects.toString(value, "") + ")");
-		}
-	}
-
-	/**
-	 * Gets the request body
-	 */
-	public byte[] getRequestBody() {
-		return requestBody;
-	}
-
-	/**
-	 * Sets the body of the request
-	 *
-	 * @param requestBody
-	 */
-	public void setRequestBody(String requestBody) {
-		if (requestBody != null) {
-			this.requestBody = requestBody.getBytes();
-		}
-	}
-
-	/**
-	 * Sets the body of the request
-	 *
-	 * @param requestBody
-	 */
-	public void setRequestBody(byte[] requestBody) {
-		this.requestBody = requestBody;
-	}
-
-	/**
-	 * Removes any value for the named request attribute.
-	 * @param name
-	 */
-	@Override
-	public void removeAttribute(String name) {
-		attributes.remove(name);
-		if (log.isDebugEnabled() == true) {
-			log.debug("MockupHttpServletRequest.removeAttribute(" + name + ")");
-		}
-	}
-
-	/**
-	 * Adds a Locale to the set of requested locales.
-	 *
-	 * @param locale the locale
-	 */
-	public void addLocale(final Locale locale) {
-		this.locales.add(locale);
-	}
-
-	/**
-	 * Returns the preferred locale. Defaults to the system locale.
-	 */
-	@Override
-	public Locale getLocale() {
-		return getLocales().nextElement();
-	}
-
-	/**
-	 * Returns an enumeration of requested locales. Defaults to the system locale.
-	 */
-	@Override
-	public Enumeration<Locale> getLocales() {
-		if (this.locales.size() == 0) {
-			this.locales.add(Locale.getDefault());
-		}
-
-		return Collections.enumeration(this.locales);
-	}
-
-	/**
-	 * Returns true if the protocol is set to https (default), false otherwise.
-	 */
-	@Override
-	public boolean isSecure() {
-		return this.protocol.equalsIgnoreCase("https");
-	}
-
-	/**
-	 * Returns an instance of MockRequestDispatcher that just records what URLs are forwarded to or included. The results
-	 * can be examined later by calling getForwardUrl() and getIncludedUrls().
-	 */
-	@Override
-	public MockRequestDispatcher getRequestDispatcher(final String url) {
-		return new MockRequestDispatcher(url);
-	}
-
-	/**
-	 * Always returns the path passed in without any alteration.
-	 */
-	@Override
-	public String getRealPath(final String path) {
-		return path;
-	}
-
-	/**
-	 * Always returns 1088 (and yes, that was picked arbitrarily).
-	 */
-	public int getRemotePort() {
-		return 1088;
-	}
-
-	/**
-	 * Always returns the same value as getServerName().
-	 */
-	public String getLocalName() {
-		return getServerName();
-	}
-
-	/**
-	 * Always returns 127.0.0.1).
-	 */
-	public String getLocalAddr() {
-		return "127.0.0.1";
-	}
-
-	/**
-	 * Always returns the same value as getServerPort().
-	 */
-	public int getLocalPort() {
-		return getServerPort();
-	}
-
-	/**
-	 * Used by the request dispatcher to set the forward URL when a forward is invoked.
-	 */
-	void setForwardUrl(final String url) {
-		this.forwardUrl = url;
-	}
-
-	/**
-	 * Gets the URL that was forwarded to, if a forward was processed. Null otherwise.
-	 */
-	public String getForwardUrl() {
-		return this.forwardUrl;
-	}
-
-	/**
-	 * Used by the request dispatcher to record that a URL was included.
-	 *
-	 * @param url the url
-	 */
-	void addIncludedUrl(final String url) {
-		this.includedUrls.add(url);
-	}
-
-	/**
-	 * Gets the list (potentially empty) or URLs that were included during the request.
-	 */
-	public List<String> getIncludedUrls() {
-		return this.includedUrls;
-	}
-
-	@Override
-	public String changeSessionId() {
-		return null;
-	}
-
-	@Override
-	public boolean authenticate(HttpServletResponse response) throws IOException, ServletException {
-		return false;
-	}
-
-	@Override
-	public void login(String username, String password) throws ServletException {
-
-	}
-
-	@Override
-	public void logout() throws ServletException {
-
-	}
-
-	@Override
-	public Collection<Part> getParts() throws IOException, ServletException {
-		return null;
-	}
-
-	@Override
-	public Part getPart(String name) throws IOException, ServletException {
-		return null;
-	}
-
-	@Override
-	public <T extends HttpUpgradeHandler> T upgrade(Class<T> handlerClass) throws IOException, ServletException {
-		return null;
-	}
-
-	@Override
-	public long getContentLengthLong() {
-		return 0;
-	}
-
-	@Override
-	public ServletContext getServletContext() {
-		return servletContext;
-	}
-
-	public void setServletContext(ServletContext servletContext) {
-		this.servletContext = servletContext;
-	}
-
-	/**
-	 *
-	 * @return
-	 * @throws IllegalStateException
-	 */
-	@Override
-	public AsyncContext startAsync() throws IllegalStateException {
-		throw new UnsupportedOperationException("use request,response variant");
-	}
-
-	/**
-	 *
-	 * @param servletRequest
-	 * @param servletResponse
-	 * @return
-	 * @throws IllegalStateException
-	 */
-	@Override
-	public AsyncContext startAsync(ServletRequest servletRequest, ServletResponse servletResponse) throws IllegalStateException {
-		if (asyncContext == null) {
-			asyncContext = new MockAsyncContext(servletRequest, servletResponse);
-		} else if (asyncContext.isCompleted()) {
-			throw new IllegalStateException("Async Context already completed");
-		}
-		return asyncContext;
-	}
-
-    /**
-     *
-     * @return
-     */
-<<<<<<< HEAD
-    public DispatcherType getDispatcherType() {
-        return null;
-    }
-
-    @Override
-    public String getRequestId() {
-        return null;
-    }
-
-    @Override
-    public String getProtocolRequestId() {
-        return null;
-    }
-
-    @Override
-    public ServletConnection getServletConnection() {
-        return null;
-    }
-=======
-	public boolean isAsyncStarted() {
-		return asyncContext != null;
-	}
-
-	@Override
-	public boolean isAsyncSupported() {
-		return true;
-	}
-
-	@Override
-	public AsyncContext getAsyncContext() {
-		return asyncContext;
-	}
-
-	public MockAsyncContext getMockAsyncContext() {
-		return asyncContext;
-	}
-
-	@Override
-	public DispatcherType getDispatcherType() {
-		return null;
-	}
-
-	public void setServletPath(String servletPath) {
-		this.servletPath = servletPath;
-	}
-
-	private String concatURI(String f, String s) {
-		if (s == null || s.length() == 0) {
-			return f;
-		}
-		boolean fe = f.endsWith("/");
-		boolean ss = s.startsWith("/");
-		if (fe == true && ss == true) {
-			return f + s.substring(1);
-		}
-		if (fe == false && ss == false) {
-			return f + "/" + s;
-		}
-		return f + s;
-	}
->>>>>>> 6265f8b1
-}
+/* Copyright 2005-2006 Tim Fennell
+ *
+ * Licensed under the Apache License, Version 2.0 (the "License");
+ * you may not use this file except in compliance with the License.
+ * You may obtain a copy of the License at
+ *
+ *     http://www.apache.org/licenses/LICENSE-2.0
+ *
+ * Unless required by applicable law or agreed to in writing, software
+ * distributed under the License is distributed on an "AS IS" BASIS,
+ * WITHOUT WARRANTIES OR CONDITIONS OF ANY KIND, either express or implied.
+ * See the License for the specific language governing permissions and
+ * limitations under the License.
+ */
+package net.sourceforge.stripes.mock;
+
+import jakarta.servlet.*;
+import jakarta.servlet.http.*;
+import org.apache.logging.log4j.LogManager;
+import org.apache.logging.log4j.Logger;
+
+import java.io.BufferedReader;
+import java.io.ByteArrayInputStream;
+import java.io.IOException;
+import java.io.InputStreamReader;
+import java.security.Principal;
+import java.util.*;
+
+/**
+ * <p>
+ * Mock implementation of an HttpServletRequest object. Allows for setting most values that are likely to be of interest
+ * (and can always be subclassed to affect others). Of key interest and perhaps not completely obvious, the way to get
+ * request parameters into an instance of MockHttpServletRequest is to fetch the parameter map using getParameterMap()
+ * and use the put() and putAll() methods on it. Values must be String arrays. Examples follow:
+ * </p>
+ *
+ * <pre>
+ * MockHttpServletRequest req = new MockHttpServletRequest(&quot;/foo&quot;, &quot;/bar.action&quot;);
+ * req.getParameterMap().put(&quot;param1&quot;, new String[] { &quot;value&quot; });
+ * req.getParameterMap().put(&quot;param2&quot;, new String[] { &quot;value1&quot;, &quot;value2&quot; });
+ * </pre>
+ *
+ * <p>
+ * It should also be noted that unless you generate an instance of MockHttpSession (or another implementation of
+ * HttpSession) and set it on the request, then your request will <i>never</i> have a session associated with it.
+ * </p>
+ *
+ * @author Tim Fennell
+ * @since Stripes 1.1.1
+ */
+public class MockHttpServletRequest implements HttpServletRequest {
+
+    /**
+     * The log.
+     */
+    private final Logger log = LogManager.getLogger(MockHttpServletRequest.class);
+
+    /**
+     * The auth type.
+     */
+    private String authType;
+
+    /**
+     * The cookies.
+     */
+    private Cookie[] cookies;
+
+    /**
+     * The headers.
+     */
+    private final Map<String, Object> headers = new HashMap<>();
+
+    /**
+     * The attributes.
+     */
+    private final Map<String, Object> attributes = new HashMap<>();
+
+    /**
+     * The parameters.
+     */
+    private final Map<String, String[]> parameters = new HashMap<>();
+
+    /**
+     * The method.
+     */
+    private String method = "POST";
+
+    /**
+     * The session.
+     */
+    private HttpSession session;
+
+    /**
+     * The chacarcter encoding.
+     */
+    private String chacarcterEncoding = "UTF-8";
+
+    /**
+     * The locales.
+     */
+    private final List<Locale> locales = new ArrayList<>();
+
+    /**
+     * The user principal.
+     */
+    private Principal userPrincipal;
+
+    /**
+     * The roles.
+     */
+    private Set<String> roles = new HashSet<>();
+
+    /**
+     * The forward url.
+     */
+    private String forwardUrl;
+
+    /**
+     * The included urls.
+     */
+    private final List<String> includedUrls = new ArrayList<>();
+
+    /**
+     * The request body.
+     */
+    private byte[] requestBody = new byte[0];
+
+    /**
+     * The protocol.
+     */
+    // All the bits of the URL
+    private String protocol = "https";
+
+    /**
+     * The server name.
+     */
+    private String serverName = "localhost";
+
+    /**
+     * The server port.
+     */
+    private int serverPort = 8080;
+
+    /**
+     * The context path.
+     */
+    private String contextPath = "";
+
+    /**
+     * The servlet path.
+     */
+    private String servletPath = "";
+
+    /**
+     * The path info.
+     */
+    private String pathInfo = "";
+
+    /**
+     * The query string.
+     */
+    private String queryString = "";
+
+    /**
+     * The async context.
+     */
+    private MockAsyncContext asyncContext = null;
+
+    /**
+     * The servlet context.
+     */
+    private ServletContext servletContext = null;
+
+    /**
+     * Minimal constructor that makes sense. Requires a context path (should be the same as the name of the servlet
+     * context, prepended with a '/') and a servlet path. E.g. new MockHttpServletRequest("/myapp",
+     * "/actionType/foo.action").
+     *
+     * @param contextPath the context path
+     * @param servletPath the servlet path
+     */
+    public MockHttpServletRequest(final String contextPath, final String servletPath) {
+        this.contextPath = contextPath;
+        this.servletPath = servletPath;
+    }
+
+    /**
+     * Sets the auth type that will be reported by this request.
+     */
+    public void setAuthType(final String authType) {
+        this.authType = authType;
+    }
+
+    /**
+     * Gets the auth type being used by this request.
+     */
+    @Override
+    public String getAuthType() {
+        return this.authType;
+    }
+
+    /**
+     * Sets the array of cookies that will be available from the request.
+     */
+    public void setCookies(final Cookie[] cookies) {
+        this.cookies = cookies;
+    }
+
+    /**
+     * Returns any cookies that are set on the request.
+     */
+    @Override
+    public Cookie[] getCookies() {
+        return this.cookies;
+    }
+
+    /**
+     * Allows headers to be set on the request. These will be returned by the various getXxHeader() methods. If the header
+     * is a date header it should be set with a Long. If the header is an Int header it should be set with an Integer.
+     *
+     * @param name  the name
+     * @param value the value
+     */
+    public void addHeader(final String name, final Object value) {
+        this.headers.put(name.toLowerCase(), value);
+    }
+
+    /**
+     * Gets the named header as a long. Must have been set as a long with addHeader().
+     */
+    @Override
+    public long getDateHeader(final String name) {
+        return (Long) this.headers.get(name);
+    }
+
+    /**
+     * Returns any header as a String if it exists.
+     */
+    @Override
+    public String getHeader(String name) {
+        if (name != null) {
+            name = name.toLowerCase();
+        }
+        final Object header = this.headers.get(name);
+        if (header != null) {
+            return header.toString();
+        } else {
+            return null;
+        }
+    }
+
+    /**
+     * Returns an enumeration with single value of the named header, or an empty enum if no value.
+     */
+    @Override
+    public Enumeration<String> getHeaders(final String name) {
+        final String header = getHeader(name);
+        final Collection<String> values = new ArrayList<>();
+        if (header != null) {
+            values.add(header);
+        }
+        return Collections.enumeration(values);
+    }
+
+    /**
+     * Returns an enumeration containing all the names of headers supplied.
+     */
+    @Override
+    public Enumeration<String> getHeaderNames() {
+        return Collections.enumeration(this.headers.keySet());
+    }
+
+    /**
+     * Gets the named header as an int. Must have been set as an Integer with addHeader().
+     */
+    @Override
+    public int getIntHeader(final String name) {
+        String headerValue = getHeader(name);
+        if (headerValue == null) {
+            return -1;
+        }
+        return Integer.parseInt(headerValue);
+    }
+
+    /**
+     * Sets the method used by the request. Defaults to POST.
+     */
+    public void setMethod(final String method) {
+        this.method = method;
+    }
+
+    /**
+     * Gets the method used by the request. Defaults to POST.
+     */
+    @Override
+    public String getMethod() {
+        return this.method;
+    }
+
+    /**
+     * Sets the path info. Defaults to the empty string.
+     */
+    public void setPathInfo(final String pathInfo) {
+        this.pathInfo = pathInfo;
+    }
+
+    /**
+     * Returns the path info. Defaults to the empty string.
+     */
+    @Override
+    public String getPathInfo() {
+        return this.pathInfo;
+    }
+
+    /**
+     * Always returns the same as getPathInfo().
+     */
+    @Override
+    public String getPathTranslated() {
+        return getPathInfo();
+    }
+
+    /**
+     * Sets the context path. Defaults to the empty string.
+     */
+    public void setContextPath(final String contextPath) {
+        this.contextPath = contextPath;
+    }
+
+    /**
+     * Returns the context path. Defaults to the empty string.
+     */
+    @Override
+    public String getContextPath() {
+        return this.contextPath;
+    }
+
+    /**
+     * Sets the query string set on the request; this value is not parsed for anything.
+     */
+    public void setQueryString(final String queryString) {
+        this.queryString = queryString;
+    }
+
+    /**
+     * Returns the query string set on the request.
+     */
+    @Override
+    public String getQueryString() {
+        return this.queryString;
+    }
+
+    /**
+     * Returns the name from the user principal if one exists, otherwise null.
+     */
+    @Override
+    public String getRemoteUser() {
+        final Principal p = getUserPrincipal();
+        return p == null ? null : p.getName();
+    }
+
+    /**
+     * Sets the set of roles that the user is deemed to be in for the request.
+     */
+    public void setRoles(final Set<String> roles) {
+        this.roles = roles;
+    }
+
+    /**
+     * Returns true if the set of roles contains the role specified, false otherwise.
+     */
+    @Override
+    public boolean isUserInRole(final String role) {
+        return this.roles.contains(role);
+    }
+
+    /**
+     * Sets the Principal for the current request.
+     */
+    public void setUserPrincipal(final Principal userPrincipal) {
+        this.userPrincipal = userPrincipal;
+    }
+
+    /**
+     * Returns the Principal if one is set on the request.
+     */
+    @Override
+    public Principal getUserPrincipal() {
+        return this.userPrincipal;
+    }
+
+    /**
+     * Returns the ID of the session if one is attached to this request. Otherwise null.
+     */
+    @Override
+    public String getRequestedSessionId() {
+        if (this.session == null) {
+            return null;
+        }
+        return this.session.getId();
+    }
+
+    /**
+     * Returns the request URI as defined by the servlet spec.
+     * <p>
+     * FIX RRK missing servlet path.
+     **/
+
+    @Override
+    public String getRequestURI() {
+        return concatURI(concatURI(this.contextPath, this.servletPath), this.pathInfo);
+    }
+
+    /**
+     * Returns (an attempt at) a reconstructed URL based on it's constituent parts.
+     */
+    @Override
+    public StringBuffer getRequestURL() {
+        return new StringBuffer().append(this.protocol).append("://").append(this.serverName).append(":")
+                .append(this.serverPort)
+                .append(this.contextPath).append(this.servletPath).append(this.pathInfo);
+    }
+
+    /**
+     * Gets the part of the path which matched the servlet.
+     */
+    @Override
+    public String getServletPath() {
+        return this.servletPath;
+    }
+
+    /**
+     * Gets the session object attached to this request.
+     */
+    @Override
+    public HttpSession getSession(final boolean b) {
+        return this.session;
+    }
+
+    /**
+     * Gets the session object attached to this request.
+     */
+    @Override
+    public HttpSession getSession() {
+        return this.session;
+    }
+
+    /**
+     * Allows a session to be associated with the request.
+     */
+    public void setSession(final HttpSession session) {
+        this.session = session;
+    }
+
+    /**
+     * Always returns true.
+     */
+    @Override
+    public boolean isRequestedSessionIdValid() {
+        return true;
+    }
+
+    /**
+     * Always returns true.
+     */
+    @Override
+    public boolean isRequestedSessionIdFromCookie() {
+        return true;
+    }
+
+    /**
+     * Always returns false.
+     */
+    @Override
+    public boolean isRequestedSessionIdFromURL() {
+        return false;
+    }
+
+
+    /**
+     * Gets the named request attribute from an internal Map.
+     *
+     * @param key
+     * @return
+     */
+    @Override
+    public Object getAttribute(String key) {
+        Object ret = attributes.get(key);
+        if (log.isDebugEnabled() == true) {
+            log.debug("MockupHttpServletRequest.getAttribute(" + key + ") => " + Objects.toString(ret, ""));
+        }
+        return ret;
+    }
+
+
+    /**
+     * Gets an enumeration of all request attribute names.
+     */
+    @Override
+    public Enumeration getAttributeNames() {
+        return Collections.enumeration(this.attributes.keySet());
+    }
+
+    /**
+     * Gets the character encoding, defaults to UTF-8.
+     */
+    @Override
+    public String getCharacterEncoding() {
+        return this.chacarcterEncoding;
+    }
+
+    /**
+     * Sets the character encoding that will be returned by getCharacterEncoding().
+     */
+    @Override
+    public void setCharacterEncoding(final String encoding) {
+        this.chacarcterEncoding = encoding;
+    }
+
+    @Override
+    public int getContentLength() {
+        if (requestBody != null) {
+            return requestBody.length;
+        }
+        return -1;
+    }
+
+    @Override
+    public String getContentType() {
+        return getHeader("content-type");
+    }
+
+    /**
+     * Always returns null.
+     *
+     * @return
+     * @throws java.io.IOException
+     */
+    @Override
+    public ServletInputStream getInputStream() throws IOException {
+        if (requestBody == null) {
+            return null;
+        }
+        final ByteArrayInputStream bis = new ByteArrayInputStream(requestBody);
+        return new ServletInputStream() {
+
+            @Override
+            public int read() throws IOException {
+                return bis.read();
+            }
+
+            @Override
+            public void close() throws IOException {
+                bis.close();
+            }
+
+            @Override
+            public boolean isFinished() {
+                return bis.available() == 0;
+            }
+
+            @Override
+            public boolean isReady() {
+                return true;
+            }
+
+            @Override
+            public void setReadListener(ReadListener readListener) {
+
+            }
+
+        };
+
+    }
+
+    /**
+     * Gets the first value of the named parameter or null if a value does not exist.
+     */
+    @Override
+    public String getParameter(final String name) {
+        final String[] values = getParameterValues(name);
+        if (values != null && values.length > 0) {
+            return values[0];
+        }
+
+        return null;
+    }
+
+    /**
+     * Gets an enumeration containing all the parameter names present.
+     */
+    @Override
+    public Enumeration getParameterNames() {
+        return Collections.enumeration(this.parameters.keySet());
+    }
+
+    /**
+     * Returns an array of all values for a parameter, or null if the parameter does not exist.
+     */
+    @Override
+    public String[] getParameterValues(final String name) {
+        return this.parameters.get(name);
+    }
+
+    /**
+     * Provides access to the parameter map. Note that this returns a reference to the live, modifiable parameter map. As
+     * a result it can be used to insert parameters when constructing the request.
+     */
+    @Override
+    public Map<String, String[]> getParameterMap() {
+        return this.parameters;
+    }
+
+    /**
+     * Sets the protocol for the request. Defaults to "https".
+     */
+    public void setProtocol(final String protocol) {
+        this.protocol = protocol;
+    }
+
+    /**
+     * Gets the protocol for the request. Defaults to "https".
+     */
+    @Override
+    public String getProtocol() {
+        return this.protocol;
+    }
+
+    /**
+     * Always returns the same as getProtocol.
+     */
+    @Override
+    public String getScheme() {
+        return getProtocol();
+    }
+
+    /**
+     * Sets the server name. Defaults to "localhost".
+     */
+    public void setServerName(final String serverName) {
+        this.serverName = serverName;
+    }
+
+    /**
+     * Gets the server name. Defaults to "localhost".
+     */
+    @Override
+    public String getServerName() {
+        return this.serverName;
+    }
+
+    /**
+     * Sets the server port. Defaults to 8080.
+     */
+    public void setServerPort(final int serverPort) {
+        this.serverPort = serverPort;
+    }
+
+    /**
+     * Returns the server port. Defaults to 8080.
+     */
+    @Override
+    public int getServerPort() {
+        return this.serverPort;
+    }
+
+    @Override
+    public BufferedReader getReader() throws IOException {
+        return new BufferedReader(new InputStreamReader(getInputStream(), "UTF-8"));
+    }
+
+    /**
+     * Aways returns "127.0.0.1".
+     */
+    @Override
+    public String getRemoteAddr() {
+        return "127.0.0.1";
+    }
+
+    /**
+     * Always returns "localhost".
+     */
+    @Override
+    public String getRemoteHost() {
+        return "localhost";
+    }
+
+    /**
+     * Sets the supplied value for the named request attribute.
+     *
+     * @param name
+     * @param value
+     */
+    @Override
+    public void setAttribute(String name, Object value) {
+        attributes.put(name, value);
+        if (log.isDebugEnabled() == true) {
+            log.debug("MockupHttpServletRequest.setAttribute(" + name + ", " + Objects.toString(value, "") + ")");
+        }
+    }
+
+    /**
+     * Gets the request body
+     */
+    public byte[] getRequestBody() {
+        return requestBody;
+    }
+
+    /**
+     * Sets the body of the request
+     *
+     * @param requestBody
+     */
+    public void setRequestBody(String requestBody) {
+        if (requestBody != null) {
+            this.requestBody = requestBody.getBytes();
+        }
+    }
+
+    /**
+     * Sets the body of the request
+     *
+     * @param requestBody
+     */
+    public void setRequestBody(byte[] requestBody) {
+        this.requestBody = requestBody;
+    }
+
+    /**
+     * Removes any value for the named request attribute.
+     *
+     * @param name
+     */
+    @Override
+    public void removeAttribute(String name) {
+        attributes.remove(name);
+        if (log.isDebugEnabled() == true) {
+            log.debug("MockupHttpServletRequest.removeAttribute(" + name + ")");
+        }
+    }
+
+    /**
+     * Adds a Locale to the set of requested locales.
+     *
+     * @param locale the locale
+     */
+    public void addLocale(final Locale locale) {
+        this.locales.add(locale);
+    }
+
+    /**
+     * Returns the preferred locale. Defaults to the system locale.
+     */
+    @Override
+    public Locale getLocale() {
+        return getLocales().nextElement();
+    }
+
+    /**
+     * Returns an enumeration of requested locales. Defaults to the system locale.
+     */
+    @Override
+    public Enumeration<Locale> getLocales() {
+        if (this.locales.size() == 0) {
+            this.locales.add(Locale.getDefault());
+        }
+
+        return Collections.enumeration(this.locales);
+    }
+
+    /**
+     * Returns true if the protocol is set to https (default), false otherwise.
+     */
+    @Override
+    public boolean isSecure() {
+        return this.protocol.equalsIgnoreCase("https");
+    }
+
+    /**
+     * Returns an instance of MockRequestDispatcher that just records what URLs are forwarded to or included. The results
+     * can be examined later by calling getForwardUrl() and getIncludedUrls().
+     */
+    @Override
+    public MockRequestDispatcher getRequestDispatcher(final String url) {
+        return new MockRequestDispatcher(url);
+    }
+
+
+    /**
+     * Always returns 1088 (and yes, that was picked arbitrarily).
+     */
+    public int getRemotePort() {
+        return 1088;
+    }
+
+    /**
+     * Always returns the same value as getServerName().
+     */
+    public String getLocalName() {
+        return getServerName();
+    }
+
+    /**
+     * Always returns 127.0.0.1).
+     */
+    public String getLocalAddr() {
+        return "127.0.0.1";
+    }
+
+    /**
+     * Always returns the same value as getServerPort().
+     */
+    public int getLocalPort() {
+        return getServerPort();
+    }
+
+    /**
+     * Used by the request dispatcher to set the forward URL when a forward is invoked.
+     */
+    void setForwardUrl(final String url) {
+        this.forwardUrl = url;
+    }
+
+    /**
+     * Gets the URL that was forwarded to, if a forward was processed. Null otherwise.
+     */
+    public String getForwardUrl() {
+        return this.forwardUrl;
+    }
+
+    /**
+     * Used by the request dispatcher to record that a URL was included.
+     *
+     * @param url the url
+     */
+    void addIncludedUrl(final String url) {
+        this.includedUrls.add(url);
+    }
+
+    /**
+     * Gets the list (potentially empty) or URLs that were included during the request.
+     */
+    public List<String> getIncludedUrls() {
+        return this.includedUrls;
+    }
+
+    @Override
+    public String changeSessionId() {
+        return null;
+    }
+
+    @Override
+    public boolean authenticate(HttpServletResponse response) throws IOException, ServletException {
+        return false;
+    }
+
+    @Override
+    public void login(String username, String password) throws ServletException {
+
+    }
+
+    @Override
+    public void logout() throws ServletException {
+
+    }
+
+    @Override
+    public Collection<Part> getParts() throws IOException, ServletException {
+        return null;
+    }
+
+    @Override
+    public Part getPart(String name) throws IOException, ServletException {
+        return null;
+    }
+
+    @Override
+    public <T extends HttpUpgradeHandler> T upgrade(Class<T> handlerClass) throws IOException, ServletException {
+        return null;
+    }
+
+    @Override
+    public long getContentLengthLong() {
+        return 0;
+    }
+
+    @Override
+    public ServletContext getServletContext() {
+        return servletContext;
+    }
+
+    public void setServletContext(ServletContext servletContext) {
+        this.servletContext = servletContext;
+    }
+
+    /**
+     * @return
+     * @throws IllegalStateException
+     */
+    @Override
+    public AsyncContext startAsync() throws IllegalStateException {
+        throw new UnsupportedOperationException("use request,response variant");
+    }
+
+    /**
+     * @param servletRequest
+     * @param servletResponse
+     * @return
+     * @throws IllegalStateException
+     */
+    @Override
+    public AsyncContext startAsync(ServletRequest servletRequest, ServletResponse servletResponse) throws IllegalStateException {
+        if (asyncContext == null) {
+            asyncContext = new MockAsyncContext(servletRequest, servletResponse);
+        } else if (asyncContext.isCompleted()) {
+            throw new IllegalStateException("Async Context already completed");
+        }
+        return asyncContext;
+    }
+
+    /**
+     * @return
+     */
+    public boolean isAsyncStarted() {
+        return asyncContext != null;
+    }
+
+    @Override
+    public boolean isAsyncSupported() {
+        return true;
+    }
+
+    @Override
+    public AsyncContext getAsyncContext() {
+        return asyncContext;
+    }
+
+    public MockAsyncContext getMockAsyncContext() {
+        return asyncContext;
+    }
+
+    @Override
+    public DispatcherType getDispatcherType() {
+        return null;
+    }
+
+    public void setServletPath(String servletPath) {
+        this.servletPath = servletPath;
+    }
+
+    private String concatURI(String f, String s) {
+        if (s == null || s.length() == 0) {
+            return f;
+        }
+        boolean fe = f.endsWith("/");
+        boolean ss = s.startsWith("/");
+        if (fe == true && ss == true) {
+            return f + s.substring(1);
+        }
+        if (fe == false && ss == false) {
+            return f + "/" + s;
+        }
+        return f + s;
+    }
+
+
+    @Override
+    public String getRequestId() {
+        return null;
+    }
+
+    @Override
+    public String getProtocolRequestId() {
+        return null;
+    }
+
+    @Override
+    public ServletConnection getServletConnection() {
+        return null;
+    }
+}