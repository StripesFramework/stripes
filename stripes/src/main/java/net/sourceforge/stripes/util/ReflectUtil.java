/* Copyright 2005-2006 Tim Fennell
 *
 * Licensed under the Apache License, Version 2.0 (the "License");
 * you may not use this file except in compliance with the License.
 * You may obtain a copy of the License at
 *
 *     http://www.apache.org/licenses/LICENSE-2.0
 *
 * Unless required by applicable law or agreed to in writing, software
 * distributed under the License is distributed on an "AS IS" BASIS,
 * WITHOUT WARRANTIES OR CONDITIONS OF ANY KIND, either express or implied.
 * See the License for the specific language governing permissions and
 * limitations under the License.
 */
package net.sourceforge.stripes.util;

import net.sourceforge.stripes.exception.StripesRuntimeException;

import java.util.Iterator;
import java.util.LinkedHashMap;
import java.util.Map;
import java.util.HashMap;
import java.util.Collection;
import java.util.ArrayList;
import java.util.List;
import java.util.Set;
import java.util.HashSet;
import java.util.SortedSet;
import java.util.TreeSet;
import java.util.Queue;
import java.util.LinkedList;
import java.util.SortedMap;
import java.util.TreeMap;
import java.util.Arrays;
import java.util.concurrent.ConcurrentHashMap;
import java.lang.annotation.Annotation;
import java.lang.reflect.Method;
import java.lang.reflect.Field;
import java.lang.reflect.Modifier;
import java.lang.reflect.ParameterizedType;
import java.lang.reflect.Type;
import java.lang.reflect.TypeVariable;

import static java.lang.reflect.Modifier.isPublic;
import java.beans.PropertyDescriptor;
import java.beans.BeanInfo;
import java.beans.Introspector;
import java.beans.IntrospectionException;

/**
 * Common utilty methods that are useful when working with reflection.
 *
 * @author Tim Fennell
 */
public class ReflectUtil {

    private static final Log log = Log.getInstance(ReflectUtil.class);

    /**
     * A cache of property descriptors by class and property name
     */
    private static Map<Class<?>, Map<String, PropertyDescriptor>> propertyDescriptors
            = new ConcurrentHashMap<Class<?>, Map<String, PropertyDescriptor>>();

    /**
     * Static helper class, shouldn't be constructed.
     */
    private ReflectUtil() {
    }

    /**
     * Holds a map of commonly used interface types (mostly collections) to a
     * class that implements the interface and will, by default, be instantiated
     * when an instance of the interface is needed.
     */
    protected static final Map<Class<?>, Class<?>> interfaceImplementations = new HashMap<Class<?>, Class<?>>();

    /**
     * Holds a map of primitive type to the default value for that primitive
     * type. Isn't it odd that there's no way to get this programmatically from
     * the Class objects?
     */
    protected static final Map<Class<?>, Object> primitiveDefaults = new HashMap<Class<?>, Object>();

    static {
        interfaceImplementations.put(Collection.class, ArrayList.class);
        interfaceImplementations.put(List.class, ArrayList.class);
        interfaceImplementations.put(Set.class, HashSet.class);
        interfaceImplementations.put(SortedSet.class, TreeSet.class);
        interfaceImplementations.put(Queue.class, LinkedList.class);
        interfaceImplementations.put(Map.class, HashMap.class);
        interfaceImplementations.put(SortedMap.class, TreeMap.class);

        primitiveDefaults.put(Boolean.TYPE, false);
        primitiveDefaults.put(Character.TYPE, '\0');
        primitiveDefaults.put(Byte.TYPE, Byte.valueOf("0"));
        primitiveDefaults.put(Short.TYPE, Short.valueOf("0"));
        primitiveDefaults.put(Integer.TYPE, Integer.valueOf(0));
        primitiveDefaults.put(Long.TYPE, Long.valueOf(0l));
        primitiveDefaults.put(Float.TYPE, Float.valueOf(0f));
        primitiveDefaults.put(Double.TYPE, Double.valueOf(0.0));
    }

    /**
     * The set of method that annotation classes inherit, and should be avoided
     * when toString()ing an annotation class.
     */
    private static final Set<String> INHERITED_ANNOTATION_METHODS
            = Literal.set("toString", "equals", "hashCode", "annotationType");

   /**
     * This method will return whether or not the passed method is a Java 8
     * default method. This method allows for JDKs less than Java 8 to be supported
     * by Stripes.
     * 
     * @param method - Method to check to see if it is default.
     * @return Whether or not the method is a Java 8 default method
     */
    public static boolean isDefault(Method method) {
        // Default methods are public non-abstract instance methods
        // declared in an interface.
        return ((method.getModifiers() & (Modifier.ABSTRACT | Modifier.PUBLIC | Modifier.STATIC)) == Modifier.PUBLIC) && method.getDeclaringClass().isInterface();
    }        

    /**
     * Utility method used to load a class. Any time that Stripes needs to load
     * of find a class by name it uses this method. As a result any time the
     * classloading strategy needs to change it can be done in one place!
     * Currently uses
     * {@code Thread.currentThread().getContextClassLoader().loadClass(String)}.
     *
     * @param name the fully qualified (binary) name of the class to find or
     * load
     * @return the Class object representing the class
     * @throws ClassNotFoundException if the class cannot be loaded
     */
    @SuppressWarnings("rawtypes") // this allows us to assign without casting
    public static Class findClass(String name) throws ClassNotFoundException {
        return Thread.currentThread().getContextClassLoader().loadClass(name);
    }

    /**
     * <p>
     * A better (more concise) toString method for annotation types that yields
     * a String that should look more like the actual usage of the annotation in
     * a class. The String produced is similar to that produced by calling
     * toString() on the annotation directly, with the following
     * differences:</p>
     *
     * <ul>
     * <li>Uses the classes simple name instead of its fully qualified
     * name.</li>
     * <li>Only outputs attributes that are set to non-default values.</li>
     * </ul>
     *
     * <p>
     * If, for some unforseen reason, an exception is thrown within this method
     * it will be caught and the return value will be
     * {@code ann.toString()}.</p>
     *
     * @param ann the annotation to convert to a human readable String
     * @return a human readable String form of the annotation and its attributes
     */
    public static String toString(Annotation ann) {
        try {
            Class<? extends Annotation> type = ann.annotationType();
            StringBuilder builder = new StringBuilder(128);
            builder.append("@");
            builder.append(type.getSimpleName());

            boolean appendedAnyParameters = false;
            Method[] methods = type.getMethods();
            for (Method method : methods) {
                if (!INHERITED_ANNOTATION_METHODS.contains(method.getName())) {
                    Object defaultValue = method.getDefaultValue();
                    Object actualValue = method.invoke(ann);

                    // If we have arrays, they have to be treated a little differently
                    Object[] defaultArray = null, actualArray = null;
                    if (Object[].class.isAssignableFrom(method.getReturnType())) {
                        defaultArray = (Object[]) defaultValue;
                        actualArray = (Object[]) actualValue;
                    }

                    // Only print an attribute if it isn't set to the default value
                    if ((defaultArray != null && !Arrays.equals(defaultArray, actualArray))
                            || (defaultArray == null && !actualValue.equals(defaultValue))) {

                        if (appendedAnyParameters) {
                            builder.append(", ");
                        } else {
                            builder.append("(");
                        }

                        builder.append(method.getName());
                        builder.append("=");

                        if (actualArray != null) {
                            builder.append(Arrays.toString(actualArray));
                        } else {
                            builder.append(actualValue);
                        }

                        appendedAnyParameters = true;
                    }
                }
            }

            if (appendedAnyParameters) {
                builder.append(")");
            }

            return builder.toString();
        } catch (Exception e) {
            return ann.toString();
        }
    }

    /**
     * Fetches all methods of all access types from the supplied class and super
     * classes. Methods that have been overridden in the inheritance hierarchy
     * are only returned once, using the instance lowest down the hierarchy.
     *
     * @param clazz the class to inspect
     * @return a collection of methods
     */
    public static Collection<Method> getMethods(Class<?> clazz) {
        Collection<Method> found = new ArrayList<Method>();
        while (clazz != null) {
            for (Method m1 : clazz.getDeclaredMethods()) {
                boolean overridden = false;

                for (Method m2 : found) {
                    if (m2.getName().equals(m1.getName())
                            && Arrays.deepEquals(m1.getParameterTypes(), m2.getParameterTypes())) {
                        overridden = true;
                        break;
                    }
                }

                if (!overridden) {
                    found.add(m1);
                }
            }

            clazz = clazz.getSuperclass();
        }

        return found;
    }

    /**
     * Fetches all fields of all access types from the supplied class and super
     * classes.
     *
     * @param clazz the class to inspect
     * @return a collection of fields
     */
    public static Collection<Field> getFields(Class<?> clazz) {
        List<Field> fields = new ArrayList<Field>();
        while (clazz != null) {
            for (Field field : clazz.getDeclaredFields()) {
                fields.add(field);
            }

            clazz = clazz.getSuperclass();
        }

        return fields;
    }

    /**
     * Fetches the property descriptor for the named property of the supplied
     * class. To speed things up a cache is maintained of propertyName to
     * PropertyDescriptor for each class used with this method. If there is no
     * property with the specified name, returns null.
     *
     * @param clazz the class who's properties to examine
     * @param property the String name of the property to look for
     * @return the PropertyDescriptor or null if none is found with a matching
     * name
     */
    public static PropertyDescriptor getPropertyDescriptor(Class<?> clazz, String property) {
        if (!propertyDescriptors.containsKey(clazz)) {
            getPropertyDescriptors(clazz);
        }
        return propertyDescriptors.get(clazz).get(property);
    }

    /**
     * <p>
     * Attempts to find an accessible version of the method passed in, where
     * accessible is defined as the method itself being public and the declaring
     * class being public. Mostly useful as a workaround to the situation when
     * {@link PropertyDescriptor#getReadMethod()} and/or
     * {@link java.beans.PropertyDescriptor#getWriteMethod()} returns methods
     * that are not accessible (usually due to public implementations of
     * interface methods in private classes).</p>
     *
     * <p>
     * Checks the method passed in and if it already meets these criteria it is
     * returned immediately. In general this leads to very little performance
     * overhead</p>
     *
     * <p>
     * If the method does not meet the criteria then the class' interfaces are
     * scanned for a matching method. If one is not found, then the class'
     * superclass hierarchy is searched. Finally, if no matching method can be
     * found the original method is returned.</p>
     *
     * @param m a method that may or may not be accessible
     * @return either an accessible version of the same method, or the method
     * passed in if an accessible version cannot be found
     */
    public static Method findAccessibleMethod(final Method m) {
        // If the passed in method is accessible, then just give it back.
        if (isPublic(m.getModifiers()) && isPublic(m.getDeclaringClass().getModifiers())) {
            return m;
        }
        if (m.isAccessible()) {
            return m;
        }

        final Class<?> clazz = m.getDeclaringClass();
        final String name = m.getName();
        final Class<?>[] ptypes = m.getParameterTypes();

        // Else, loop through the interfaces for the declaring class, looking for a
        // public version of the method that we can call
        for (Class<?> iface : clazz.getInterfaces()) {
            try {
                Method m2 = iface.getMethod(name, ptypes);
                if (m2.isAccessible()) {
                    return m2;
                }
                if (isPublic(iface.getModifiers()) && isPublic(m2.getModifiers())) {
                    return m2;
                }
            } catch (NoSuchMethodException nsme) {
                /* Not Unexpected. */ }
        }

        // Else loop through the superclasses looking for a public method
        Class<?> c = clazz.getSuperclass();
        while (c != null) {
            try {
                Method m2 = c.getMethod(name, ptypes);
                if (m2.isAccessible()) {
                    return m2;
                }
                if (isPublic(c.getModifiers()) && isPublic(m2.getModifiers())) {
                    return m2;
                }
            } catch (NoSuchMethodException nsme) {
                /* Not Unexpected. */ }

            c = c.getSuperclass();
        }

        // If we haven't found anything at this point, just give up!
        return m;
    }

    /**
     * Looks for an instance (i.e. non-static) public field with the matching
     * name and returns it if one exists. If no such field exists, returns null.
     *
     * @param clazz the clazz who's fields to examine
     * @param property the name of the property/field to look for
     * @return the Field object or null if no matching field exists
     */
    public static Field getField(Class<?> clazz, String property) {
        try {
            Field field = clazz.getField(property);
            return !Modifier.isStatic(field.getModifiers()) ? field : null;
        } catch (NoSuchFieldException nsfe) {
            return null;
        }
    }

    /**
     * Returns an appropriate default value for the class supplied. Mirrors the
     * defaults used when the JVM initializes instance variables.
     *
     * @param clazz the class for which to find the default value
     * @return null for non-primitive types and an appropriate wrapper instance
     * for primitives
     */
    public static Object getDefaultValue(Class<?> clazz) {
        if (clazz.isPrimitive()) {
            return primitiveDefaults.get(clazz);
        } else {
            return null;
        }
    }

    /**
     * Returns a set of all interfaces implemented by class supplied. This
     * includes all interfaces directly implemented by this class as well as
     * those implemented by superclasses or interface superclasses.
     *
     * @param clazz
     * @return all interfaces implemented by this class
     */
    public static Set<Class<?>> getImplementedInterfaces(Class<?> clazz) {
        Set<Class<?>> interfaces = new HashSet<Class<?>>();

        if (clazz.isInterface()) {
            interfaces.add(clazz);
        }

        while (clazz != null) {
            for (Class<?> iface : clazz.getInterfaces()) {
                interfaces.addAll(getImplementedInterfaces(iface));
            }
            clazz = clazz.getSuperclass();
        }

        return interfaces;
    }

    /**
     * Returns an array of Type objects representing the actual type arguments
     * to targetType used by clazz.
     *
     * @param clazz the implementing class (or subclass)
     * @param targetType the implemented generic class or interface
     * @return an array of Type objects or null
     */
    public static Type[] getActualTypeArguments(Class<?> clazz, Class<?> targetType) {
<<<<<<< HEAD
        return getActualTypeArguments(clazz, targetType, null);
    }
=======
        Set<Class<?>> classes = new HashSet<Class<?>>();
        classes.add(clazz);

        if (targetType.isInterface()) {
            classes.addAll(getImplementedInterfaces(clazz));
        }
>>>>>>> a1ef07de

    private static Type[] getActualTypeArguments(Type type, Class<?> targetType,
            Type[] typeArgs) {
        Class<?> clazz = null;
        if (type instanceof Class) {
            clazz = (Class<?>) type;
        } else if (type instanceof ParameterizedType) {
            clazz = (Class<?>) ((ParameterizedType)type).getRawType();
        }
<<<<<<< HEAD
        Type[] ifaces = clazz.getGenericInterfaces();
        for (Type iface : ifaces) {
            if (iface instanceof Class && targetType.isAssignableFrom((Class<?>) iface)) {
                return getActualTypeArguments((Class<?>) iface, targetType, typeArgs);
            }
            else if (iface instanceof ParameterizedType) {
                ParameterizedType superType = (ParameterizedType) iface;
                Class<?> superClass = (Class<?>) superType.getRawType();
                if (targetType == superClass) {
                    return resolvedTypeArguments(clazz, superType, typeArgs);
                }
                else if (targetType.isAssignableFrom(superClass)) {
                    return getActualTypeArguments(superType, targetType,
                            resolvedTypeArguments(clazz, superType, typeArgs));
=======

        for (Class<?> search : classes) {
            for (Type type : (targetType.isInterface() ? search.getGenericInterfaces()
                    : new Type[]{search.getGenericSuperclass()})) {
                if (type instanceof ParameterizedType) {
                    ParameterizedType parameterizedType = (ParameterizedType) type;
                    if (targetType.equals(parameterizedType.getRawType())) {
                        return parameterizedType.getActualTypeArguments();
                    }
>>>>>>> a1ef07de
                }
            }
        }
        Type genericSuperClass = clazz.getGenericSuperclass();
        if (genericSuperClass instanceof Class
                && targetType.isAssignableFrom((Class<?>) genericSuperClass)) {
            return getActualTypeArguments((Class<?>) genericSuperClass, targetType, typeArgs);
        }
        else if (genericSuperClass instanceof ParameterizedType) {
            ParameterizedType superType = (ParameterizedType) genericSuperClass;
            Class<?> superClass = (Class<?>) superType.getRawType();
            if (targetType == superClass) {
                return resolvedTypeArguments(clazz, superType, typeArgs);
            }
            else if (targetType.isAssignableFrom(superClass)) {
                return getActualTypeArguments(superType, targetType,
                        resolvedTypeArguments(clazz, superType, typeArgs));
            }
        }
        return null;
    }

    private static Type[] resolvedTypeArguments(Class<?> clazz, ParameterizedType parent,
            Type[] raisedTypeArgs) {
        TypeVariable<?>[] declaredTypeVars = clazz.getTypeParameters();
        Type[] parentTypeArgs = parent.getActualTypeArguments();
        for (int i = 0; i < parentTypeArgs.length; i++) {
            if (parentTypeArgs[i] instanceof TypeVariable) {
                for (int j = 0; j < declaredTypeVars.length; j++) {
                    if (declaredTypeVars[j] == parentTypeArgs[i]) {
                        parentTypeArgs[i] = raisedTypeArgs[j];
                    }
                }
            }
        }
        return parentTypeArgs;
    }

    /**
     * Get the {@link PropertyDescriptor}s for a bean class. This is normally
     * easy enough to do except that Java versions 6 and earlier have a bug that
     * can return bridge methods for property getters and/or setters. That can
     * mess up validation and binding and possibly other areas. This method
     * accounts for that bug and attempts to work around it, ensuring the
     * property descriptors contain the true getter and setter methods.
     *
     * @param clazz The bean class to introspect
     * @return The property descriptors for the bean class, as returned by
     * {@link BeanInfo#getPropertyDescriptors()}.
     */
    public static PropertyDescriptor[] getPropertyDescriptors(Class<?> clazz) {
        // Look in the cache first
        if (propertyDescriptors.containsKey(clazz)) {
            Collection<PropertyDescriptor> pds = propertyDescriptors.get(clazz).values();
            return pds.toArray(new PropertyDescriptor[pds.size()]);
        }

        // A subclass that is aware of bridge methods
        class BridgedPropertyDescriptor extends PropertyDescriptor {

            private Method readMethod, writeMethod;
            private Class<?> propertyType;

            public BridgedPropertyDescriptor(PropertyDescriptor pd) throws IntrospectionException {
                super(pd.getName(), pd.getReadMethod(), pd.getWriteMethod());
                readMethod = resolveBridgedReadMethod(pd);
                writeMethod = resolveBridgedWriteMethod(pd);
                propertyType = resolvePropertyType(this);
            }

            @Override
            public synchronized Class<?> getPropertyType() {
                return propertyType;
            }

            @Override
            public synchronized Method getReadMethod() {
                return readMethod;
            }

            @Override
            public synchronized Method getWriteMethod() {
                return writeMethod;
            }

            @Override
            public synchronized void setReadMethod(Method readMethod) {
                this.readMethod = readMethod;
            }

            @Override
            public synchronized void setWriteMethod(Method writeMethod) {
                this.writeMethod = writeMethod;
            }
        }

        // Not cached yet. Look it up the normal way.
        try {
            // Make a copy of the array to avoid poking stuff into Introspector's cache!
            PropertyDescriptor[] pds = Introspector.getBeanInfo(clazz).getPropertyDescriptors();
            pds = Arrays.asList(pds).toArray(new PropertyDescriptor[pds.length]);

            // Make a new local cache entry
            Map<String, PropertyDescriptor> map = new LinkedHashMap<String, PropertyDescriptor>();

            // Check each descriptor for bridge methods and handle accordingly
            for (int i = 0; i < pds.length; i++) {
                PropertyDescriptor pd = pds[i];
                if ((pd.getReadMethod() != null && pd.getReadMethod().isBridge())
                        || (pd.getWriteMethod() != null && pd.getWriteMethod().isBridge())) {
                    log.debug("Working around JVM bug involving PropertyDescriptors ",
                            "and bridge methods for ", clazz);

                    // Work around a JVM bug involving covariant return types from property getters
                    if (pd.getWriteMethod() == null && pd.getReadMethod() != null
                            && pd.getReadMethod().isBridge()) {
                        try {
                            pd = new PropertyDescriptor(pd.getName(), clazz);
                            log.debug("Working around JVM bug http://bugs.sun.com/view_bug.do?bug_id=6794807");
                        } catch (IntrospectionException e) {
                            // This can happen for read-only properties. Ignore it.
                        }
                    }

                    pd = new BridgedPropertyDescriptor(pd);
                    pds[i] = pd;
                }
                map.put(pd.getName(), pd);
            }

            // Put local cache entry
            propertyDescriptors.put(clazz, map);

            return pds;
        } catch (IntrospectionException ie) {
            throw new StripesRuntimeException("Could not examine class '" + clazz.getName()
                    + "' using Introspector.getBeanInfo() to determine property information.", ie);
        }
    }

    /**
     * Locate and return the bridged read method for a bean property.
     *
     * @param pd The bean property descriptor
     * @return The bridged method or the property descriptor's read method, if
     * it is not a bridge method.
     */
    public static Method resolveBridgedReadMethod(PropertyDescriptor pd) {
        Method getter = pd.getReadMethod();

        if (getter != null && getter.isBridge()) {
            try {
                getter = getter.getDeclaringClass().getMethod(getter.getName());
            } catch (SecurityException e) {
                // Ignore exception and keep whatever was in the property descriptor
            } catch (NoSuchMethodException e) {
                // Ignore exception and keep whatever was in the property descriptor
            }
        }

        return getter;
    }

    /**
     * Locate and return the bridged write method for a bean property.
     *
     * @param pd The bean property descriptor
     * @return The bridged method or the property descriptor's write method, if
     * it is not a bridge method.
     */
    public static Method resolveBridgedWriteMethod(PropertyDescriptor pd) {
        Method setter = pd.getWriteMethod();

        if (setter != null && setter.isBridge()) {
            // Make a list of methods with the same name that take a single parameter
            List<Method> candidates = new ArrayList<Method>();
            Method[] methods = setter.getDeclaringClass().getMethods();
            for (Method method : methods) {
                if (!method.isBridge() && method.getName().equals(setter.getName())
                        && method.getParameterTypes().length == 1
                        && pd.getPropertyType().isAssignableFrom(method.getParameterTypes()[0])) {
                    candidates.add(method);
                }
            }

            if (candidates.size() == 1) {
                setter = candidates.get(0);
            } else if (candidates.isEmpty()) {
                log.error("Something has gone awry! I have a bridge to nowhere: ", setter);
            } else {
                // Create a set of all type arguments for all classes declaring the matching methods
                Set<Type> typeArgs = new HashSet<Type>();
                for (Method method : candidates) {
                    Class<?> declarer = method.getDeclaringClass();

                    // Add type arguments for interfaces
                    for (Class<?> iface : getImplementedInterfaces(declarer)) {
                        Type[] types = getActualTypeArguments(declarer, iface);
                        if (types != null) {
                            typeArgs.addAll(Arrays.asList(types));
                        }
                    }

                    // Add type arguments for superclasses
                    for (Class<?> c = declarer.getSuperclass(); c != null; c = c.getSuperclass()) {
                        Type[] types = getActualTypeArguments(declarer, c);
                        if (types != null) {
                            typeArgs.addAll(Arrays.asList(types));
                        }
                    }
                }

                // Now cycle through, collecting only those methods whose return type is a type arg
                List<Method> primeCandidates = new ArrayList<Method>(candidates);
                Iterator<Method> iterator = primeCandidates.iterator();
                while (iterator.hasNext()) {
                    if (!typeArgs.contains(iterator.next().getParameterTypes()[0])) {
                        iterator.remove();
                    }
                }

                // If we are left with exactly one match, then go with it
                if (primeCandidates.size() == 1) {
                    setter = primeCandidates.get(0);
                } else {
                    log.warn("Unable to locate a bridged setter for ", pd.getName(),
                            " due to a JVM bug and an overloaded method with ",
                            "the same name as the property setter. This could be a problem. ",
                            "The offending overloaded methods are: ", candidates);
                }
            }
        }

        return setter;
    }

    /**
     * Under normal circumstances, a property's getter will return exactly the
     * same type as its setter accepts as a parameter. However, because we have
     * to hack around the JVM bug dealing with bridge methods this might not
     * always be the case. This method resolves the actual type of the property.
     * In the case where the two types (return type and parameter type) are not
     * identical, the property type is whichever of the two is lower in the
     * class hierarchy.
     *
     * @param pd The property descriptor
     * @return The type of the property
     */
    public static Class<?> resolvePropertyType(PropertyDescriptor pd) {
        Method readMethod = pd.getReadMethod();
        Method writeMethod = pd.getWriteMethod();
        Class<?> returnType = readMethod == null ? null : readMethod.getReturnType();
        Class<?> paramType = writeMethod == null ? null : writeMethod.getParameterTypes()[0];

        // For a read-only property, use the getter's return type
        if (readMethod != null && writeMethod == null) {
            return returnType;
        }

        // For a write-only property, use the setter's parameter type
        if (writeMethod != null && readMethod == null) {
            return paramType;
        }

        // If the two types are identical (generally the case), then this is easy
        if (returnType == paramType) {
            return returnType;
        }

        // Otherwise, take the type that is *lower* in the class hierarchy
        return returnType.isAssignableFrom(paramType) ? paramType : returnType;
    }
}<|MERGE_RESOLUTION|>--- conflicted
+++ resolved
@@ -428,17 +428,8 @@
      * @return an array of Type objects or null
      */
     public static Type[] getActualTypeArguments(Class<?> clazz, Class<?> targetType) {
-<<<<<<< HEAD
         return getActualTypeArguments(clazz, targetType, null);
     }
-=======
-        Set<Class<?>> classes = new HashSet<Class<?>>();
-        classes.add(clazz);
-
-        if (targetType.isInterface()) {
-            classes.addAll(getImplementedInterfaces(clazz));
-        }
->>>>>>> a1ef07de
 
     private static Type[] getActualTypeArguments(Type type, Class<?> targetType,
             Type[] typeArgs) {
@@ -448,7 +439,7 @@
         } else if (type instanceof ParameterizedType) {
             clazz = (Class<?>) ((ParameterizedType)type).getRawType();
         }
-<<<<<<< HEAD
+
         Type[] ifaces = clazz.getGenericInterfaces();
         for (Type iface : ifaces) {
             if (iface instanceof Class && targetType.isAssignableFrom((Class<?>) iface)) {
@@ -463,17 +454,6 @@
                 else if (targetType.isAssignableFrom(superClass)) {
                     return getActualTypeArguments(superType, targetType,
                             resolvedTypeArguments(clazz, superType, typeArgs));
-=======
-
-        for (Class<?> search : classes) {
-            for (Type type : (targetType.isInterface() ? search.getGenericInterfaces()
-                    : new Type[]{search.getGenericSuperclass()})) {
-                if (type instanceof ParameterizedType) {
-                    ParameterizedType parameterizedType = (ParameterizedType) type;
-                    if (targetType.equals(parameterizedType.getRawType())) {
-                        return parameterizedType.getActualTypeArguments();
-                    }
->>>>>>> a1ef07de
                 }
             }
         }
