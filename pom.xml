--- conflicted
+++ resolved
@@ -9,7 +9,7 @@
     </parent>
     <groupId>net.sourceforge.stripes</groupId>
     <artifactId>stripes-parent</artifactId>
-    <version>1.7.0_mic</version>
+    <version>1.7.0-SNAPSHOT</version>
     <packaging>pom</packaging>
 
     <modules>
@@ -82,22 +82,16 @@
             </dependency>
 
             <dependency>
-<<<<<<< HEAD
                 <groupId>org.glassfish.web</groupId>
                 <artifactId>jakarta.servlet.jsp.jstl</artifactId>
                 <version>3.0.1</version>
-=======
-                <groupId>org.apache.taglibs</groupId>
-                <artifactId>taglibs-standard-spec</artifactId>
-                <version>1.2.5</version>
->>>>>>> 6265f8b1
                 <scope>provided</scope>
             </dependency>
 
             <dependency>
                 <groupId>com.sun.mail</groupId>
                 <artifactId>jakarta.mail</artifactId>
-                <version>1.6.7</version>
+                <version>2.0.1</version>
                 <scope>provided</scope>
                 <optional>true</optional>
             </dependency>
@@ -137,22 +131,11 @@
                 <optional>true</optional>
             </dependency>
 
-            <dependency>
-                <groupId>org.springframework</groupId>
-                <artifactId>spring-context</artifactId>
-                <version>5.3.28</version>
-                <scope>provided</scope>
-                <optional>true</optional>
-            </dependency>
 
             <dependency>
                 <groupId>org.springframework</groupId>
                 <artifactId>spring-web</artifactId>
-<<<<<<< HEAD
                 <version>6.0.4</version>
-=======
-                <version>5.3.28</version>
->>>>>>> 6265f8b1
                 <scope>provided</scope>
                 <optional>true</optional>
             </dependency>
@@ -166,27 +149,9 @@
             </dependency>
 
             <dependency>
-<<<<<<< HEAD
-                <groupId>servlets.com</groupId>
-                <artifactId>cos</artifactId>
-                <version>05Nov2002</version>
-=======
-                <groupId>commons-fileupload</groupId>
-                <artifactId>commons-fileupload</artifactId>
-                <version>1.5</version>
->>>>>>> 6265f8b1
-                <scope>provided</scope>
-                <optional>true</optional>
-            </dependency>
-
-            <dependency>
                 <groupId>com.fasterxml.jackson.core</groupId>
                 <artifactId>jackson-core</artifactId>
-<<<<<<< HEAD
-                <version>2.14.2</version>
-=======
                 <version>2.15.2</version>
->>>>>>> 6265f8b1
                 <scope>provided</scope>
                 <optional>true</optional>
             </dependency>
@@ -194,9 +159,6 @@
             <dependency>
                 <groupId>com.fasterxml.jackson.core</groupId>
                 <artifactId>jackson-databind</artifactId>
-<<<<<<< HEAD
-                <version>2.14.2</version>
-=======
                 <version>2.15.2</version>
                 <scope>provided</scope>
                 <optional>true</optional>
@@ -205,7 +167,6 @@
                 <groupId>com.fasterxml.jackson.core</groupId>
                 <artifactId>jackson-annotations</artifactId>
                 <version>2.15.2</version>
->>>>>>> 6265f8b1
                 <scope>provided</scope>
                 <optional>true</optional>
             </dependency>
